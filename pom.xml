--- conflicted
+++ resolved
@@ -5,11 +5,7 @@
 
     <groupId>com.yahoo.maha</groupId>
     <artifactId>maha-parent</artifactId>
-<<<<<<< HEAD
-    <version>5.15-SNAPSHOT</version>
-=======
     <version>5.16-SNAPSHOT</version>
->>>>>>> 99454482
     <packaging>pom</packaging>
 
     <name>maha parent</name>
