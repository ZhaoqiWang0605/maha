<!-- Copyright 2017, Yahoo Holdings Inc.
     Licensed under the terms of the Apache License 2.0. Please see LICENSE file in project root for terms. -->
<project xmlns="http://maven.apache.org/POM/4.0.0" xmlns:xsi="http://www.w3.org/2001/XMLSchema-instance" xsi:schemaLocation="http://maven.apache.org/POM/4.0.0 http://maven.apache.org/xsd/maven-4.0.0.xsd">
    <modelVersion>4.0.0</modelVersion>

    <groupId>com.yahoo.maha</groupId>
    <artifactId>maha-parent</artifactId>
<<<<<<< HEAD
    <version>5.138-SNAPSHOT</version>
=======
    <version>5.160-SNAPSHOT</version>
>>>>>>> f2d86887
    <packaging>pom</packaging>

    <name>maha parent</name>
    <url>http://maven.apache.org</url>


    <properties>
        <redirectLogsToFileSilently>true</redirectLogsToFileSilently>
        <maven.compiler.target>1.8</maven.compiler.target>
        <hikaricp.version>3.1.0</hikaricp.version>
        <spring.version>4.3.17.RELEASE</spring.version>
        <maven.clover.skip>true</maven.clover.skip>
        <scoverage.aggregate>true</scoverage.aggregate>
        <scoverage.minimum.coverage>90</scoverage.minimum.coverage>
        <target_jdk_version>1.8</target_jdk_version>
        <maven-surefire-plugin.version>2.20.1</maven-surefire-plugin.version>
        <maven-surefire-report-plugin.version>${maven-surefire-plugin.version}</maven-surefire-report-plugin.version>
        <project.build.sourceEncoding>UTF-8</project.build.sourceEncoding>
        <scala.major.version>2.12</scala.major.version>
        <scala.version>2.12.6</scala.version>
        <scala-xml.version>1.0.6</scala-xml.version>
        <json4s.version>3.5.3</json4s.version>
        <scalatest.version>3.0.3</scalatest.version>
        <scalaz.version>7.2.22</scalaz.version>
        <jackson.version>2.9.5</jackson.version>
        <httpclient.version>4.5.5</httpclient.version>
        <guava.version>24.1.1-jre</guava.version>
        <jodatime.version>2.9.9</jodatime.version>
        <druid.version>0.11.0</druid.version>
        <scala.arm.version>2.0</scala.arm.version>
        <opencsv.version>3.8</opencsv.version>
        <esapi.version>2.1.0.1</esapi.version>
        <grizzled.slf4j.version>1.3.2</grizzled.slf4j.version>
        <slf4j.version>1.7.25</slf4j.version>
        <logback.version>1.2.3</logback.version>
        <junit.version>4.12</junit.version>
        <mockito.version>1.10.19</mockito.version>
        <maven.compiler.plugin.version>3.7.0</maven.compiler.plugin.version>
        <scoverage.plugin.version>1.3.0</scoverage.plugin.version>
        <enforcer.skip>true</enforcer.skip>
        <log4j2.version>2.3</log4j2.version>
        <leveldb.version>1.8</leveldb.version>
        <rocksdb.version>5.11.3</rocksdb.version>
        <protobuf.version>2.6.1</protobuf.version>
        <http4s.version>0.18.11</http4s.version>
        <maven-site-plugin.skip>true</maven-site-plugin.skip>
        <checkstyle.skip>true</checkstyle.skip>
        <freemarker.version>2.3.20</freemarker.version>
        <enumeratum.version>1.5.13</enumeratum.version>
        <kafka.version>0.10.2.1</kafka.version>
        <caffeine.version>2.6.2</caffeine.version>
    </properties>


    <modules>
        <module>par-request-2</module>
        <!--module>par-request</module-->
        <module>db</module>
        <module>request-log</module>
        <module>job-service</module>
        <module>worker</module>
        <module>druid-lookups</module>
        <module>core</module>
        <module>druid</module>
        <module>oracle</module>
        <module>presto</module>
        <module>service</module>
        <module>api-jersey</module>
        <module>api-example</module>
    </modules>

    <developers>
        <developer>
            <name>Yahoo Inc.</name>
            <url>https://github.com/yahoo</url>
        </developer>
    </developers>

    <scm>
        <developerConnection>scm:git:ssh://git@github.com/yahoo/maha.git</developerConnection>
        <url>https://github.com/yahoo/maha.git</url>
        <tag>HEAD</tag>
    </scm>

    <dependencyManagement>
        <dependencies>
            <dependency>
                <groupId>com.github.ben-manes.caffeine</groupId>
                <artifactId>caffeine</artifactId>
                <version>${caffeine.version}</version>
            </dependency>
            <dependency>
                <groupId>org.apache.commons</groupId>
                <artifactId>commons-math3</artifactId>
                <version>3.6.1</version>
            </dependency>
            <dependency>
                <groupId>org.apache.commons</groupId>
                <artifactId>commons-lang3</artifactId>
                <version>3.4</version>
            </dependency>
            <dependency>
                <groupId>commons-io</groupId>
                <artifactId>commons-io</artifactId>
                <version>2.4</version>
            </dependency>
            <dependency>
                <groupId>org.apache.httpcomponents</groupId>
                <artifactId>httpclient</artifactId>
                <exclusions>
                    <exclusion>
                        <groupId>commons-logging</groupId>
                        <artifactId>commons-logging</artifactId>
                    </exclusion>
                </exclusions>
                <version>${httpclient.version}</version>
            </dependency>
            <dependency>
                <groupId>com.google.guava</groupId>
                <artifactId>guava</artifactId>
                <version>${guava.version}</version>
            </dependency>
            <dependency>
                <groupId>joda-time</groupId>
                <artifactId>joda-time</artifactId>
                <version>${jodatime.version}</version>
            </dependency>
            <dependency>
                <groupId>com.beachape</groupId>
                <artifactId>enumeratum_${scala.major.version}</artifactId>
                <version>${enumeratum.version}</version>
            </dependency>
            <dependency>
                <groupId>org.scala-lang</groupId>
                <artifactId>scala-library</artifactId>
                <version>${scala.version}</version>
            </dependency>
            <dependency>
                <groupId>org.scala-lang.modules</groupId>
                <artifactId>scala-xml_${scala.major.version}</artifactId>
                <version>${scala-xml.version}</version>
            </dependency>
            <dependency>
                <groupId>org.json4s</groupId>
                <artifactId>json4s-core_${scala.major.version}</artifactId>
                <version>${json4s.version}</version>
                <exclusions>
                    <exclusion>
                        <groupId>com.fasterxml.jackson.core</groupId>
                        <artifactId>jackson-databind</artifactId>
                    </exclusion>
                    <exclusion>
                        <groupId>org.scala-lang</groupId>
                        <artifactId>scala-library</artifactId>
                    </exclusion>
                </exclusions>
            </dependency>
            <dependency>
                <groupId>org.json4s</groupId>
                <artifactId>json4s-jackson_${scala.major.version}</artifactId>
                <version>${json4s.version}</version>
                <exclusions>
                    <exclusion>
                        <groupId>org.scala-lang</groupId>
                        <artifactId>scala-library</artifactId>
                    </exclusion>
                </exclusions>
            </dependency>
            <dependency>
                <groupId>org.json4s</groupId>
                <artifactId>json4s-ext_${scala.major.version}</artifactId>
                <version>${json4s.version}</version>
                <exclusions>
                    <exclusion>
                        <groupId>org.scala-lang</groupId>
                        <artifactId>scala-library</artifactId>
                    </exclusion>
                    <exclusion>
                        <groupId>joda-time</groupId>
                        <artifactId>joda-time</artifactId>
                    </exclusion>
                </exclusions>
            </dependency>
            <dependency>
                <groupId>org.json4s</groupId>
                <artifactId>json4s-scalaz_${scala.major.version}</artifactId>
                <version>${json4s.version}</version>
                <exclusions>
                    <exclusion>
                        <groupId>org.scala-lang</groupId>
                        <artifactId>scala-library</artifactId>
                    </exclusion>
                </exclusions>
            </dependency>
            <dependency>
                <groupId>org.scalaz</groupId>
                <artifactId>scalaz-core_${scala.major.version}</artifactId>
                <version>${scalaz.version}</version>
                <exclusions>
                    <exclusion>
                        <groupId>org.scala-lang</groupId>
                        <artifactId>scala-library</artifactId>
                    </exclusion>
                    <exclusion>
                        <groupId>org.scala-lang.modules</groupId>
                        <artifactId>scala-xml_${scala.major.version}</artifactId>
                    </exclusion>
                </exclusions>
            </dependency>
            <dependency>
                <groupId>com.fasterxml.jackson.core</groupId>
                <artifactId>jackson-core</artifactId>
                <version>${jackson.version}</version>
            </dependency>
            <dependency>
                <groupId>com.fasterxml.jackson.core</groupId>
                <artifactId>jackson-databind</artifactId>
                <version>${jackson.version}</version>
            </dependency>
            <dependency>
                <groupId>com.fasterxml.jackson.datatype</groupId>
                <artifactId>jackson-datatype-guava</artifactId>
                <version>${jackson.version}</version>
            </dependency>
            <dependency>
                <groupId>com.fasterxml.jackson.datatype</groupId>
                <artifactId>jackson-datatype-joda</artifactId>
                <version>${jackson.version}</version>
            </dependency>
            <dependency>
                <groupId>com.fasterxml.jackson.dataformat</groupId>
                <artifactId>jackson-dataformat-smile</artifactId>
                <version>${jackson.version}</version>
            </dependency>
            <dependency>
                <groupId>com.fasterxml.jackson.module</groupId>
                <artifactId>jackson-module-jaxb-annotations</artifactId>
                <version>${jackson.version}</version>
            </dependency>
            <dependency>
                <groupId>io.druid.extensions</groupId>
                <artifactId>druid-datasketches</artifactId>
                <version>${druid.version}</version>
            </dependency>
            <dependency>
                <groupId>io.druid</groupId>
                <artifactId>druid-processing</artifactId>
                <version>${druid.version}</version>
                <exclusions>
                    <exclusion>
                        <groupId>org.apache.logging.log4j</groupId>
                        <artifactId>log4j-core</artifactId>
                    </exclusion>
                    <exclusion>
                        <groupId>org.apache.logging.log4j</groupId>
                        <artifactId>log4j-1.2-api</artifactId>
                    </exclusion>
                    <exclusion>
                        <groupId>org.apache.logging.log4j</groupId>
                        <artifactId>log4j-slf4j-impl</artifactId>
                    </exclusion>
                    <exclusion>
                        <groupId>org.apache.logging.log4j</groupId>
                        <artifactId>log4j-jul</artifactId>
                    </exclusion>
                    <exclusion>
                        <groupId>com.fasterxml.jackson.core</groupId>
                        <artifactId>jackson-core</artifactId>
                    </exclusion>
                    <exclusion>
                        <groupId>com.fasterxml.jackson.core</groupId>
                        <artifactId>jackson-databind</artifactId>
                    </exclusion>
                    <exclusion>
                        <groupId>com.fasterxml.jackson.datatype</groupId>
                        <artifactId>jackson-datatype-guava</artifactId>
                    </exclusion>
                    <exclusion>
                        <groupId>com.fasterxml.jackson.datatype</groupId>
                        <artifactId>jackson-datatype-joda</artifactId>
                    </exclusion>
                    <exclusion>
                        <groupId>com.fasterxml.jackson.dataformat</groupId>
                        <artifactId>jackson-dataformat-smile</artifactId>
                    </exclusion>
                </exclusions>
            </dependency>
            <dependency>
                <groupId>io.druid.extensions</groupId>
                <artifactId>druid-histogram</artifactId>
                <version>${druid.version}</version>
            </dependency>
            <dependency>
                <groupId>com.zaxxer</groupId>
                <artifactId>HikariCP</artifactId>
                <version>${hikaricp.version}</version>
            </dependency>
            <dependency>
                <groupId>com.jsuereth</groupId>
                <artifactId>scala-arm_${scala.major.version}</artifactId>
                <version>${scala.arm.version}</version>
            </dependency>
            <dependency>
                <groupId>org.slf4j</groupId>
                <artifactId>slf4j-api</artifactId>
                <version>${slf4j.version}</version>
            </dependency>
            <dependency>
                <groupId>org.slf4j</groupId>
                <artifactId>jcl-over-slf4j</artifactId>
                <version>${slf4j.version}</version>
            </dependency>
            <dependency>
                <groupId>org.slf4j</groupId>
                <artifactId>log4j-over-slf4j</artifactId>
                <version>${slf4j.version}</version>
            </dependency>
            <dependency>
                <groupId>org.apache.logging.log4j</groupId>
                <artifactId>log4j-to-slf4j</artifactId>
                <version>${log4j2.version}</version>
            </dependency>
            <dependency>
                <groupId>org.clapper</groupId>
                <artifactId>grizzled-slf4j_${scala.major.version}</artifactId>
                <version>${grizzled.slf4j.version}</version>
                <exclusions>
                    <exclusion>
                        <groupId>org.scala-lang</groupId>
                        <artifactId>scala-library</artifactId>
                    </exclusion>
                </exclusions>
            </dependency>
            <dependency>
                <groupId>com.opencsv</groupId>
                <artifactId>opencsv</artifactId>
                <version>${opencsv.version}</version>
            </dependency>
            <dependency>
                <groupId>org.owasp.esapi</groupId>
                <artifactId>esapi</artifactId>
                <version>${esapi.version}</version>
            </dependency>
            <dependency>
                <groupId>ch.qos.logback</groupId>
                <artifactId>logback-classic</artifactId>
                <version>${logback.version}</version>
                <exclusions>
                    <exclusion>
                        <groupId>org.slf4j</groupId>
                        <artifactId>slf4j-api</artifactId>
                    </exclusion>
                </exclusions>
                <scope>test</scope>
            </dependency>
            <dependency>
                <groupId>org.scalatest</groupId>
                <artifactId>scalatest_${scala.major.version}</artifactId>
                <version>${scalatest.version}</version>
                <scope>test</scope>
                <exclusions>
                    <exclusion>
                        <groupId>org.scala-lang</groupId>
                        <artifactId>scala-library</artifactId>
                    </exclusion>
                    <exclusion>
                        <groupId>org.scala-lang.modules</groupId>
                        <artifactId>scala-xml_${scala.major.version}</artifactId>
                    </exclusion>
                </exclusions>
            </dependency>
            <dependency>
                <groupId>junit</groupId>
                <artifactId>junit</artifactId>
                <version>${junit.version}</version>
                <scope>test</scope>
            </dependency>
            <dependency>
                <groupId>org.mockito</groupId>
                <artifactId>mockito-core</artifactId>
                <version>${mockito.version}</version>
                <scope>test</scope>
                <exclusions>
                    <exclusion>
                        <artifactId>hamcrest-core</artifactId>
                        <groupId>org.hamcrest</groupId>
                    </exclusion>
                </exclusions>
            </dependency>
            <dependency>
                <groupId>com.h2database</groupId>
                <artifactId>h2</artifactId>
                <version>1.4.191</version>
                <scope>test</scope>
            </dependency>
            <dependency>
                <groupId>org.rocksdb</groupId>
                <artifactId>rocksdbjni</artifactId>
                <version>${rocksdb.version}</version>
            </dependency>
            <dependency>
                <groupId>org.fusesource.leveldbjni</groupId>
                <artifactId>leveldbjni-all</artifactId>
                <version>${leveldb.version}</version>
            </dependency>
            <dependency>
                <groupId>org.http4s</groupId>
                <artifactId>http4s-dsl_${scala.major.version}</artifactId>
                <version>${http4s.version}</version>
                <scope>test</scope>
            </dependency>
            <dependency>
                <groupId>org.http4s</groupId>
                <artifactId>http4s-blaze-server_${scala.major.version}</artifactId>
                <version>${http4s.version}</version>
                <scope>test</scope>
            </dependency>
            <dependency>
                <groupId>org.http4s</groupId>
                <artifactId>http4s-blaze-client_${scala.major.version}</artifactId>
                <version>${http4s.version}</version>
                <scope>test</scope>
            </dependency>
        </dependencies>
    </dependencyManagement>


    <profiles>
        <profile>
            <id>release-profile</id>
            <activation>
                <activeByDefault>true</activeByDefault>
            </activation>
        </profile>
        <profile>
            <id>scoverage</id>
            <activation>
                <property>
                    <name>scoverage</name>
                </property>
            </activation>
            <build>
                <pluginManagement>
                    <plugins>
                        <plugin>
                            <groupId>org.scoverage</groupId>
                            <artifactId>scoverage-maven-plugin</artifactId>
                            <version>${scoverage.plugin.version}</version>
                            <executions>
                                <execution>
                                    <id>coverage</id>
                                    <phase>test</phase>
                                    <goals>
                                        <goal>report</goal>
                                        <goal>check-only</goal>
                                    </goals>
                                </execution>
                            </executions>
                            <configuration>
                                <minimumCoverage>${scoverage.minimum.coverage}</minimumCoverage>
                                <failOnMinimumCoverage>true</failOnMinimumCoverage>
                                <highlighting>true</highlighting>
                                <!--<excludedFiles>.*Object</excludedFiles>-->
                            </configuration>
                        </plugin>
                    </plugins>
                </pluginManagement>
                <plugins>
                    <plugin>
                        <groupId>org.scoverage</groupId>
                        <artifactId>scoverage-maven-plugin</artifactId>
                        <version>${scoverage.plugin.version}</version>
                        <executions>
                            <execution>
                                <id>coverage</id>
                                <phase>test</phase>
                                <goals>
                                    <goal>report</goal>
                                    <goal>check-only</goal>
                                </goals>
                            </execution>
                        </executions>
                        <configuration>
                            <minimumCoverage>${scoverage.minimum.coverage}</minimumCoverage>
                            <failOnMinimumCoverage>true</failOnMinimumCoverage>
                            <highlighting>true</highlighting>
                            <!--<excludedFiles>.*Object</excludedFiles>-->
                        </configuration>
                    </plugin>
                </plugins>
            </build>
        </profile>
    </profiles>

    <dependencies>
        <dependency>
            <groupId>org.scalatest</groupId>
            <artifactId>scalatest_${scala.major.version}</artifactId>
            <scope>test</scope>
        </dependency>
        <dependency>
            <groupId>junit</groupId>
            <artifactId>junit</artifactId>
            <scope>test</scope>
        </dependency>
        <dependency>
            <groupId>org.mockito</groupId>
            <artifactId>mockito-core</artifactId>
            <scope>test</scope>
        </dependency>
    </dependencies>
    <build>
        <pluginManagement>
            <plugins>
                <plugin>
                    <groupId>org.apache.maven.plugins</groupId>
                    <artifactId>maven-compiler-plugin</artifactId>
                    <configuration>
                        <source>${maven.compiler.target}</source>
                        <target>${maven.compiler.target}</target>
                    </configuration>
                </plugin>
                <plugin>
                    <groupId>org.scoverage</groupId>
                    <artifactId>scoverage-maven-plugin</artifactId>
                    <version>${scoverage.plugin.version}</version>
                    <executions>
                        <execution>
                            <id>coverage</id>
                            <phase>install</phase>
                            <goals>
                                <goal>report</goal>
                                <goal>check-only</goal>
                            </goals>
                        </execution>
                    </executions>
                    <configuration>
                        <minimumCoverage>${scoverage.minimum.coverage}</minimumCoverage>
                        <failOnMinimumCoverage>true</failOnMinimumCoverage>
                        <highlighting>true</highlighting>
                        <!--<excludedFiles>.*Object</excludedFiles>-->
                    </configuration>
                </plugin>
                <plugin>
                    <groupId>net.alchim31.maven</groupId>
                    <artifactId>scala-maven-plugin</artifactId>
                    <version>3.2.1</version>
                    <executions>
                        <execution>
                            <goals>
                                <goal>add-source</goal>
                                <goal>compile</goal>
                                <goal>testCompile</goal>
                            </goals>
                        </execution>
                    </executions>
                    <configuration>
                        <jvmArgs>
                            <jvmArg>-Xms64m</jvmArg>
                            <jvmArg>-Xmx1024m</jvmArg>
                        </jvmArgs>
                    </configuration>
                </plugin>
                <plugin>
                    <groupId>org.apache.maven.plugins</groupId>
                    <artifactId>maven-surefire-plugin</artifactId>
                    <version>${maven-surefire-plugin.version}</version>
                    <configuration>
                        <redirectTestOutputToFile>${redirectLogsToFileSilently}</redirectTestOutputToFile>
                        <argLine>-Djava.library.path=/home/y/lib64</argLine>
                        <properties>
                            <property>
                                <name>usedefaultlisteners</name>
                                <key>true</key>
                            </property>
                        </properties>
                    </configuration>
                </plugin>
                <plugin>
                    <groupId>org.scalatest</groupId>
                    <artifactId>scalatest-maven-plugin</artifactId>
                    <version>1.0</version>
                    <configuration>
                        <reportsDirectory>${project.build.directory}/surefire-reports</reportsDirectory>
                        <junitxml>.</junitxml>
                        <filereports>WDF TestSuite.txt</filereports>
                        <parallel>false</parallel>
                    </configuration>
                    <executions>
                        <execution>
                            <id>test</id>
                            <goals>
                                <goal>test</goal>
                            </goals>
                        </execution>
                    </executions>
                </plugin>
                <plugin>
                    <groupId>org.apache.maven.plugins</groupId>
                    <artifactId>maven-jar-plugin</artifactId>
                    <version>2.6</version>
                    <executions>
                        <execution>
                            <goals>
                                <goal>test-jar</goal>
                            </goals>
                        </execution>
                    </executions>
                </plugin>
                <plugin>
                    <groupId>org.apache.maven.plugins</groupId>
                    <artifactId>maven-source-plugin</artifactId>
                    <version>2.4</version>
                    <executions>
                        <execution>
                            <goals>
                                <goal>jar</goal>
                                <goal>test-jar</goal>
                            </goals>
                        </execution>
                    </executions>
                </plugin>
                <plugin>
                    <groupId>org.apache.maven.plugins</groupId>
                    <artifactId>maven-release-plugin</artifactId>
                    <version>2.5.2</version>
                    <configuration>
                        <useReleaseProfile>false</useReleaseProfile>
                        <preparationGoals>clean verify -PsetReleaseVersion=true</preparationGoals>
                        <completionGoals>clean -PsetDevVersion=false</completionGoals>
                        <pushChanges>false</pushChanges>
                    </configuration>
                </plugin>
            </plugins>
        </pluginManagement>
        <plugins>
            <plugin>
                <groupId>org.scoverage</groupId>
                <artifactId>scoverage-maven-plugin</artifactId>
                <version>${scoverage.plugin.version}</version>
                <executions>
                    <execution>
                        <id>coverage</id>
                        <phase>install</phase>
                        <goals>
                            <goal>report</goal>
                            <goal>check-only</goal>
                        </goals>
                    </execution>
                </executions>
                <configuration>
                    <minimumCoverage>${scoverage.minimum.coverage}</minimumCoverage>
                    <failOnMinimumCoverage>true</failOnMinimumCoverage>
                    <highlighting>true</highlighting>
                    <!--<excludedFiles>.*Object</excludedFiles>-->
                </configuration>
            </plugin>
            <plugin>
                <groupId>net.alchim31.maven</groupId>
                <artifactId>scala-maven-plugin</artifactId>
                <version>3.2.1</version>
                <executions>
                    <execution>
                        <goals>
                            <goal>add-source</goal>
                            <goal>compile</goal>
                            <goal>testCompile</goal>
                        </goals>
                    </execution>
                </executions>
                <configuration>
                    <args>
                        <arg>-Xlint</arg>
                        <arg>-deprecation</arg>
                        <arg>-feature</arg>
                        <arg>-unchecked</arg>
                        <arg>-explaintypes</arg>
                        <arg>-language:implicitConversions</arg>
                        <arg>-language:higherKinds</arg>
                        <arg>-language:experimental.macros</arg>
                    </args>
                    <jvmArgs>
                        <jvmArg>-Xms64m</jvmArg>
                        <jvmArg>-Xmx1024m</jvmArg>
                    </jvmArgs>
                </configuration>
            </plugin>
            <plugin>
                <groupId>org.apache.maven.plugins</groupId>
                <artifactId>maven-surefire-plugin</artifactId>
                <version>${maven-surefire-plugin.version}</version>
                <configuration>
                    <argLine>-Djava.library.path=/home/y/lib64</argLine>
                    <properties>
                        <property>
                            <name>usedefaultlisteners</name>
                            <key>true</key>
                        </property>
                    </properties>
                </configuration>
            </plugin>
        </plugins>
        <extensions>
            <extension>
                <groupId>org.apache.maven.wagon</groupId>
                <artifactId>wagon-ssh-external</artifactId>
                <version>1.0-beta-6</version>
            </extension>
        </extensions>
    </build>
  <distributionManagement>
    <repository>
      <id>bintray-maha-parent-repo</id>
      <url>https://api.bintray.com/maven/yahoo/maven/maha-parent/;publish=1</url>
    </repository>
  </distributionManagement>
</project><|MERGE_RESOLUTION|>--- conflicted
+++ resolved
@@ -5,11 +5,7 @@
 
     <groupId>com.yahoo.maha</groupId>
     <artifactId>maha-parent</artifactId>
-<<<<<<< HEAD
-    <version>5.138-SNAPSHOT</version>
-=======
-    <version>5.160-SNAPSHOT</version>
->>>>>>> f2d86887
+    <version>5.161-SNAPSHOT</version>
     <packaging>pom</packaging>
 
     <name>maha parent</name>
