--- conflicted
+++ resolved
@@ -8,11 +8,7 @@
     <parent>
         <groupId>com.yahoo.maha</groupId>
         <artifactId>maha-parent</artifactId>
-<<<<<<< HEAD
-        <version>5.273-SNAPSHOT</version>
-=======
-        <version>5.274-SNAPSHOT</version>
->>>>>>> b48e9d1d
+        <version>5.275-SNAPSHOT</version>
     </parent>
 
     <name>maha worker</name>
