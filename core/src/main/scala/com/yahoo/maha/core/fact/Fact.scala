--- conflicted
+++ resolved
@@ -1539,14 +1539,9 @@
   }
 
   def copyPublicFact(alias: String
-<<<<<<< HEAD
-                    , publicFact: PublicFactTable): PublicFact = {
-    val p = new PublicFactTable(
-=======
-                    , revision: Int
-                    , publicFact: PublicFactTable): PublicFactTable = {
+                     , revision: Int
+                     , publicFact: PublicFactTable): PublicFactTable = {
     new PublicFactTable(
->>>>>>> 91b330fd
       alias
       , publicFact.baseFact
       , publicFact.dimCols
@@ -1558,17 +1553,10 @@
       , publicFact.dimCardinalityLookup
       , publicFact.enableUTCTimeConversion
       , publicFact.renderLocalTimeFilter
-<<<<<<< HEAD
-      , publicFact.revision
-      , publicFact.dimRevision
-    )
-    p
-=======
       , revision
       , publicFact.dimRevision
       , Some(publicFact)
     )
->>>>>>> 91b330fd
   }
 }
 
