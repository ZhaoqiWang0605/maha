--- conflicted
+++ resolved
@@ -390,19 +390,12 @@
     val timezone = Option("America/Los_Angeles")
     val localDayFilter = new BetweenFilter("Day", "2016-03-07", "2016-03-08")
     val hourStr = {
-<<<<<<< HEAD
       if (DateTimeZone.forID(timezone.get).isStandardOffset(Instant.now().getMillis))
         "16"
       else
         "17"
     } ;
-=======
-    if (DateTimeZone.forID(timezone.get).isStandardOffset(Instant.now().getMillis))
-      "16"
-    else
-      "17"
-    }
->>>>>>> caa46d53
+
     val localHourFilter = new BetweenFilter("Hour", hourStr, hourStr)
     val (utcDayFilter,utcHourFilter, utcMinuteFilter) = baseUTCTimeProvider.getUTCDayHourMinuteFilter(localDayFilter, Some(localHourFilter),  None, timezone, true).asInstanceOf[Tuple3[BetweenFilter, Option[BetweenFilter], Option[BetweenFilter]]]
     assertEquals("2016-03-08-2016-03-09", utcDayFilter.asValues)
