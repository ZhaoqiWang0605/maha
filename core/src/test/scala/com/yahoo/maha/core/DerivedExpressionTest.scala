--- conflicted
+++ resolved
@@ -390,8 +390,6 @@
     }
   }
 
-<<<<<<< HEAD
-=======
   test("Hive Column MAX/MIN test") {
     import HiveExpression._
     ColumnContext.withColumnContext { implicit dc: ColumnContext =>
@@ -415,5 +413,4 @@
       maxCol.derivedExpression.render(maxCol.name) should equal("MAX(input_column)")
     }
   }
->>>>>>> 1794747a
 }