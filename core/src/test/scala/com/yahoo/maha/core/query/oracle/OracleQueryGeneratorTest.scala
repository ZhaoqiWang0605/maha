--- conflicted
+++ resolved
@@ -440,9 +440,8 @@
                           }"""
 
     val request: ReportingRequest = getReportingRequestSync(jsonString)
-    val requestDebug = ReportingRequest.enableDebug(request)
-    val registry = getDefaultRegistry()
-    val requestModel = RequestModel.from(requestDebug, registry)
+    val registry = getDefaultRegistry()
+    val requestModel = RequestModel.from(request, registry)
     assert(requestModel.isSuccess, requestModel.errorMessage("Building request model failed"))
 
 
@@ -3435,9 +3434,8 @@
                            }""".stripMargin
 
     val request = ReportingRequest.deserializeSyncWithFactBias(jsonString.getBytes(StandardCharsets.UTF_8), AdvertiserSchema)
-    val requestDebug = ReportingRequest.enableDebug(request.toOption.get)
-    val registry = getDefaultRegistry()
-    val requestModel = RequestModel.from(requestDebug, registry)
+    val registry = getDefaultRegistry()
+    val requestModel = RequestModel.from(request.toOption.get, registry)
     assert(requestModel.isSuccess, requestModel.errorMessage("Building request model failed"))
 
     val queryPipelineTry = generatePipeline(requestModel.toOption.get)
@@ -3808,7 +3806,7 @@
                               "field": "Spend",
                               "alias": null,
                               "value": null
-                              } 
+                              }
                            ],
                            "filterExpressions": [
                               {"field": "Advertiser ID", "operator": "=", "value": "12345"},
@@ -3997,8 +3995,6 @@
     result should equal (expected)(after being whiteSpaceNormalised)
   }
 
-<<<<<<< HEAD
-=======
 
   test("successfully generate fact driven query with filter on FK and dimension attribute without including attribute in output") {
     val jsonString = s"""{
@@ -4130,5 +4126,4 @@
 
     result should equal (expected)(after being whiteSpaceNormalised)
   }
->>>>>>> 5f86de07
 }