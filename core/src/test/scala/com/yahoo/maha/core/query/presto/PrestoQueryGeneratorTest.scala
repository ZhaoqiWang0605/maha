--- conflicted
+++ resolved
@@ -37,17 +37,16 @@
     println(result)
     assert(result != null && result.length > 0)
 
-<<<<<<< HEAD
     val expected = s"""SELECT mang_day, advertiser_id, campaign_id, mang_campaign_name, ad_group_id, keyword_id, mang_keyword, mang_search_term, mang_delivered_match_type, mang_impressions, mang_ad_group_start_date_full, mang_clicks, mang_average_cpc
                       |FROM(
-                      |SELECT getFormattedDate(stats_date) mang_day, CAST(COALESCE(account_id, 0) as VARCHAR) advertiser_id, COALESCE(CAST(ssf0.campaign_id as VARCHAR), 'NA') campaign_id, getCsvEscapedString(CAST(COALESCE(c1.mang_campaign_name, '') AS VARCHAR)) mang_campaign_name, CAST(COALESCE(ad_group_id, 0) as VARCHAR) ad_group_id, CAST(COALESCE(keyword_id, 0) as VARCHAR) keyword_id, getCsvEscapedString(CAST(COALESCE(keyword, '') AS VARCHAR)) mang_keyword, COALESCE(CAST(search_term as VARCHAR), 'None') mang_search_term, COALESCE(CAST(delivered_match_type as varchar), 'NA') mang_delivered_match_type, CAST(COALESCE(impressions, 0) as VARCHAR) mang_impressions, COALESCE(CAST(mang_ad_group_start_date_full as VARCHAR), 'NA') mang_ad_group_start_date_full, CAST(COALESCE(mang_clicks, 0) as VARCHAR) mang_clicks, CAST(ROUND(COALESCE((CASE WHEN clicks = 0 THEN 0.0 ELSE spend / clicks END), 0), 10) as VARCHAR) mang_average_cpc
+                      |SELECT getFormattedDate(stats_date) mang_day, CAST(COALESCE(account_id, 0) as VARCHAR) advertiser_id, COALESCE(CAST(ssfu0.campaign_id as VARCHAR), 'NA') campaign_id, getCsvEscapedString(CAST(COALESCE(c1.mang_campaign_name, '') AS VARCHAR)) mang_campaign_name, CAST(COALESCE(ad_group_id, 0) as VARCHAR) ad_group_id, CAST(COALESCE(keyword_id, 0) as VARCHAR) keyword_id, getCsvEscapedString(CAST(COALESCE(keyword, '') AS VARCHAR)) mang_keyword, COALESCE(CAST(search_term as VARCHAR), 'None') mang_search_term, COALESCE(CAST(delivered_match_type as varchar), 'NA') mang_delivered_match_type, CAST(COALESCE(impressions, 0) as VARCHAR) mang_impressions, COALESCE(CAST(mang_ad_group_start_date_full as VARCHAR), 'NA') mang_ad_group_start_date_full, CAST(COALESCE(mang_clicks, 0) as VARCHAR) mang_clicks, CAST(ROUND(COALESCE((CASE WHEN clicks = 0 THEN 0.0 ELSE spend / clicks END), 0), 10) as VARCHAR) mang_average_cpc
                       |FROM(SELECT CASE WHEN (delivered_match_type IN (1)) THEN 'Exact' WHEN (delivered_match_type IN (2)) THEN 'Broad' WHEN (delivered_match_type IN (3)) THEN 'Phrase' ELSE 'UNKNOWN' END delivered_match_type, stats_date, keyword, ad_group_id, search_term, account_id, campaign_id, keyword_id, getDateFromEpoch(start_time, 'YYYY-MM-dd HH:mm:ss') mang_ad_group_start_date_full, SUM(clicks) mang_clicks, SUM(impressions) impressions, SUM(spend) spend
-                      |FROM s_stats_fact
+                      |FROM s_stats_fact_underlying
         WHERE (account_id = 12345) AND (stats_date >= '$fromDate' AND stats_date <= '$toDate')
         GROUP BY CASE WHEN (delivered_match_type IN (1)) THEN 'Exact' WHEN (delivered_match_type IN (2)) THEN 'Broad' WHEN (delivered_match_type IN (3)) THEN 'Phrase' ELSE 'UNKNOWN' END, stats_date, keyword, ad_group_id, search_term, account_id, campaign_id, keyword_id, getDateFromEpoch(start_time, 'YYYY-MM-dd HH:mm:ss')
-                      |HAVING (SUM(clicks) >= 0 AND SUM(clicks) <= 100000)
+HAVING (SUM(clicks) >= 0 AND SUM(clicks) <= 100000)
        )
-ssf0
+ssfu0
 LEFT OUTER JOIN (
 SELECT campaign_name AS mang_campaign_name, id c1_id
 FROM campaign_presto_underlying
@@ -55,29 +54,8 @@
 )
 c1
 ON
-CAST(ssf0.campaign_id AS VARCHAR) = CAST(c1.c1_id AS VARCHAR)
+CAST(ssfu0.campaign_id AS VARCHAR) = CAST(c1.c1_id AS VARCHAR)
        )""".stripMargin
-=======
-    val expected = s"""SELECT mang_day, advertiser_id, campaign_id, mang_campaign_name, ad_group_id, keyword_id, mang_keyword, mang_search_term, mang_delivered_match_type, mang_impressions
-        FROM(
-        SELECT getFormattedDate(stats_date) mang_day, CAST(COALESCE(account_id, 0) as VARCHAR) advertiser_id, COALESCE(CAST(ssfu0.campaign_id as VARCHAR), 'NA') campaign_id, getCsvEscapedString(CAST(COALESCE(c1.mang_campaign_name, '') AS VARCHAR)) mang_campaign_name, CAST(COALESCE(ad_group_id, 0) as VARCHAR) ad_group_id, CAST(COALESCE(keyword_id, 0) as VARCHAR) keyword_id, getCsvEscapedString(CAST(COALESCE(keyword, '') AS VARCHAR)) mang_keyword, COALESCE(CAST(search_term as VARCHAR), 'None') mang_search_term, COALESCE(CAST(delivered_match_type as varchar), 'NA') mang_delivered_match_type, CAST(COALESCE(impressions, 0) as VARCHAR) mang_impressions
-        FROM(SELECT CASE WHEN (delivered_match_type IN (1)) THEN 'Exact' WHEN (delivered_match_type IN (2)) THEN 'Broad' WHEN (delivered_match_type IN (3)) THEN 'Phrase' ELSE 'UNKNOWN' END delivered_match_type, stats_date, keyword, ad_group_id, search_term, account_id, campaign_id, keyword_id, SUM(impressions) impressions
-        FROM s_stats_fact_underlying
-        WHERE (account_id = 12345) AND (stats_date >= '$fromDate' AND stats_date <= '$toDate')
-        GROUP BY CASE WHEN (delivered_match_type IN (1)) THEN 'Exact' WHEN (delivered_match_type IN (2)) THEN 'Broad' WHEN (delivered_match_type IN (3)) THEN 'Phrase' ELSE 'UNKNOWN' END, stats_date, keyword, ad_group_id, search_term, account_id, campaign_id, keyword_id
-
-               )
-        ssfu0
-        LEFT OUTER JOIN (
-        SELECT campaign_name AS mang_campaign_name, id c1_id
-        FROM campaign_presto_underlying
-        WHERE ((load_time = '%DEFAULT_DIM_PARTITION_PREDICTATE%' ) AND (shard = 'all' )) AND (advertiser_id = 12345)
-        )
-        c1
-        ON
-        CAST(ssfu0.campaign_id AS VARCHAR) = CAST(c1.c1_id AS VARCHAR)
-               )""".stripMargin
->>>>>>> 831f75b4
 
     result should equal (expected) (after being whiteSpaceNormalised)
   }
