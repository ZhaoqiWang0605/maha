<?xml version="1.0" encoding="UTF-8"?>
<!-- Copyright 2017, Yahoo Holdings Inc.
     Licensed under the terms of the Apache License 2.0. Please see LICENSE file in project root for terms. -->
<project xmlns="http://maven.apache.org/POM/4.0.0" xmlns:xsi="http://www.w3.org/2001/XMLSchema-instance" xsi:schemaLocation="http://maven.apache.org/POM/4.0.0 http://maven.apache.org/xsd/maven-4.0.0.xsd">
    <parent>
        <artifactId>maha-parent</artifactId>
        <groupId>com.yahoo.maha</groupId>
<<<<<<< HEAD
        <version>5.129-SNAPSHOT</version>
=======
        <version>5.128-SNAPSHOT</version>
>>>>>>> 2ee8c393
    </parent>
    <modelVersion>4.0.0</modelVersion>

    <groupId>com.yahoo.maha</groupId>
    <artifactId>maha-druid-lookups</artifactId>
    <packaging>jar</packaging>


    <properties>
        <druid.version>0.11.0</druid.version>
    </properties>

    <dependencies>
        <dependency>
            <groupId>org.apache.hadoop</groupId>
            <artifactId>hadoop-client</artifactId>
            <version>2.3.0</version>
            <scope>compile</scope>
            <exclusions>
                <exclusion>
                    <groupId>commons-cli</groupId>
                    <artifactId>commons-cli</artifactId>
                </exclusion>
                <exclusion>
                    <groupId>commons-httpclient</groupId>
                    <artifactId>commons-httpclient</artifactId>
                </exclusion>
                <exclusion>
                    <groupId>log4j</groupId>
                    <artifactId>log4j</artifactId>
                </exclusion>
                <exclusion>
                    <groupId>commons-codec</groupId>
                    <artifactId>commons-codec</artifactId>
                </exclusion>
                <exclusion>
                    <groupId>commons-logging</groupId>
                    <artifactId>commons-logging</artifactId>
                </exclusion>
                <exclusion>
                    <groupId>commons-io</groupId>
                    <artifactId>commons-io</artifactId>
                </exclusion>
                <exclusion>
                    <groupId>commons-lang</groupId>
                    <artifactId>commons-lang</artifactId>
                </exclusion>
                <exclusion>
                    <groupId>org.apache.httpcomponents</groupId>
                    <artifactId>httpclient</artifactId>
                </exclusion>
                <exclusion>
                    <groupId>org.apache.httpcomponents</groupId>
                    <artifactId>httpcore</artifactId>
                </exclusion>
                <exclusion>
                    <groupId>org.codehaus.jackson</groupId>
                    <artifactId>jackson-core-asl</artifactId>
                </exclusion>
                <exclusion>
                    <groupId>org.codehaus.jackson</groupId>
                    <artifactId>jackson-mapper-asl</artifactId>
                </exclusion>
                <exclusion>
                    <groupId>org.apache.zookeeper</groupId>
                    <artifactId>zookeeper</artifactId>
                </exclusion>
                <exclusion>
                    <groupId>org.slf4j</groupId>
                    <artifactId>slf4j-api</artifactId>
                </exclusion>
                <exclusion>
                    <groupId>org.slf4j</groupId>
                    <artifactId>slf4j-log4j12</artifactId>
                </exclusion>
                <exclusion>
                    <groupId>javax.ws.rs</groupId>
                    <artifactId>jsr311-api</artifactId>
                </exclusion>
                <exclusion>
                    <groupId>com.google.code.findbugs</groupId>
                    <artifactId>jsr305</artifactId>
                </exclusion>
                <exclusion>
                    <groupId>org.mortbay.jetty</groupId>
                    <artifactId>jetty-util</artifactId>
                </exclusion>
                <exclusion>
                    <groupId>org.apache.hadoop</groupId>
                    <artifactId>hadoop-annotations</artifactId>
                </exclusion>
                <exclusion>
                    <groupId>javax.activation</groupId>
                    <artifactId>activation</artifactId>
                </exclusion>
                <exclusion>
                    <groupId>com.google.protobuf</groupId>
                    <artifactId>protobuf-java</artifactId>
                </exclusion>
                <exclusion>
                    <groupId>com.sun.jersey</groupId>
                    <artifactId>jersey-core</artifactId>
                </exclusion>
            </exclusions>
        </dependency>
        <dependency>
            <groupId>io.druid</groupId>
            <artifactId>druid-api</artifactId>
            <version>${druid.version}</version>
        </dependency>
        <dependency>
            <groupId>io.druid</groupId>
            <artifactId>druid-processing</artifactId>
            <version>${druid.version}</version>
        </dependency>
        <dependency>
            <groupId>io.druid</groupId>
            <artifactId>druid-server</artifactId>
            <version>${druid.version}</version>
        </dependency>
        <dependency>
            <groupId>io.druid</groupId>
            <artifactId>druid-common</artifactId>
            <version>${druid.version}</version>
        </dependency>
        <dependency>
            <groupId>com.google.protobuf</groupId>
            <artifactId>protobuf-java</artifactId>
            <version>3.1.0</version>
        </dependency>
        <dependency>
            <groupId>org.apache.kafka</groupId>
            <artifactId>kafka_2.11</artifactId>
            <version>0.10.2.0</version>
            <exclusions>
                <exclusion>
                    <groupId>log4j</groupId>
                    <artifactId>log4j</artifactId>
                </exclusion>
                <exclusion>
                    <groupId>org.apache.zookeeper</groupId>
                    <artifactId>zookeeper</artifactId>
                </exclusion>
                <exclusion>
                    <groupId>org.slf4j</groupId>
                    <artifactId>slf4j-api</artifactId>
                </exclusion>
                <exclusion>
                    <groupId>net.jpountz.lz4</groupId>
                    <artifactId>lz4</artifactId>
                </exclusion>
                <exclusion>
                    <groupId>org.slf4j</groupId>
                    <artifactId>slf4j-log4j12</artifactId>
                </exclusion>
            </exclusions>
        </dependency>
        <dependency>
            <groupId>org.apache.kafka</groupId>
            <artifactId>kafka-clients</artifactId>
            <version>0.10.2.0</version>
        </dependency>
        <dependency>
            <groupId>com.googlecode.json-simple</groupId>
            <artifactId>json-simple</artifactId>
            <version>1.1.1</version>
        </dependency>
        <dependency>
            <groupId>org.rocksdb</groupId>
            <artifactId>rocksdbjni</artifactId>
            <version>${rocksdb.version}</version>
        </dependency>
        <dependency>
            <groupId>org.zeroturnaround</groupId>
            <artifactId>zt-zip</artifactId>
            <version>1.9</version>
            <type>jar</type>
        </dependency>
        <!-- Tests -->
        <dependency>
            <groupId>junit</groupId>
            <artifactId>junit</artifactId>
            <version>${junit.version}</version>
            <scope>test</scope>
        </dependency>
        <dependency>
            <groupId>io.druid</groupId>
            <artifactId>druid-server</artifactId>
            <version>0.9.1.1</version>
            <type>test-jar</type>
            <scope>test</scope>
        </dependency>
        <dependency>
            <groupId>org.apache.curator</groupId>
            <artifactId>curator-test</artifactId>
            <version>2.8.0</version>
            <scope>test</scope>
        </dependency>
        <dependency>
            <groupId>mx4j</groupId>
            <artifactId>mx4j-tools</artifactId>
            <version>3.0.1</version>
            <scope>test</scope>
        </dependency>
        <dependency>
            <groupId>org.easymock</groupId>
            <artifactId>easymock</artifactId>
            <version>3.3</version>
            <scope>test</scope>
        </dependency>
        <dependency>
            <groupId>org.testng</groupId>
            <artifactId>testng</artifactId>
            <version>6.8.7</version>
        </dependency>
        <dependency>
            <groupId>org.mockito</groupId>
            <artifactId>mockito-core</artifactId>
            <version>${mockito.version}</version>
            <scope>test</scope>
        </dependency>
        <dependency>
            <groupId>com.fasterxml.jackson.core</groupId>
            <artifactId>jackson-annotations</artifactId>
            <version>${jackson.version}</version>
            <scope>compile</scope>
        </dependency>
        <dependency>
            <groupId>com.github.ben-manes.caffeine</groupId>
            <artifactId>caffeine</artifactId>
            <version>2.5.0</version>
        </dependency>
    </dependencies>

  <distributionManagement>
    <repository>
      <id>bintray-maha-druid-lookups-repo</id>
      <url>https://api.bintray.com/maven/yahoo/maven/maha-druid-lookups/;publish=1</url>
    </repository>
  </distributionManagement>
</project><|MERGE_RESOLUTION|>--- conflicted
+++ resolved
@@ -5,11 +5,7 @@
     <parent>
         <artifactId>maha-parent</artifactId>
         <groupId>com.yahoo.maha</groupId>
-<<<<<<< HEAD
-        <version>5.129-SNAPSHOT</version>
-=======
-        <version>5.128-SNAPSHOT</version>
->>>>>>> 2ee8c393
+        <version>5.130-SNAPSHOT</version>
     </parent>
     <modelVersion>4.0.0</modelVersion>
 
