// Copyright 2017, Yahoo Holdings Inc.
// Licensed under the terms of the Apache License 2.0. Please see LICENSE file in project root for terms.
package com.yahoo.maha.maha_druid_lookups.query.lookup.namespace;

import com.fasterxml.jackson.annotation.JsonCreator;
import com.fasterxml.jackson.annotation.JsonProperty;
import com.fasterxml.jackson.annotation.JsonTypeName;
import com.google.common.base.Preconditions;
<<<<<<< HEAD
import com.yahoo.maha.maha_druid_lookups.server.lookup.namespace.entity.BaseCacheActionRunner;
=======
import org.apache.commons.validator.routines.UrlValidator;
>>>>>>> 6bd71dc0
import org.apache.druid.java.util.common.logger.Logger;
import com.yahoo.maha.maha_druid_lookups.server.lookup.namespace.entity.CacheActionRunner;
import org.apache.commons.lang.StringUtils;
import org.joda.time.Period;

import javax.annotation.Nullable;
import javax.validation.constraints.Min;
import javax.validation.constraints.NotNull;
<<<<<<< HEAD
=======

import java.util.ArrayList;
import java.util.Collections;
import java.util.List;
>>>>>>> 6bd71dc0
import java.util.Objects;

@JsonTypeName("maharocksdb")
public class RocksDBExtractionNamespace implements ExtractionNamespace {

    Logger LOG = new Logger(RocksDBExtractionNamespace.class);

    @JsonProperty
    private final String rocksDbInstanceHDFSPath;
    @JsonProperty
    private final String lookupAuditingHDFSPath;
    @JsonProperty
    private final String namespace;
    @JsonProperty
    private final Period pollPeriod;
    @JsonProperty
    private final String kafkaTopic;
    @JsonProperty
    private boolean cacheEnabled = true;
    @JsonProperty
    private boolean lookupAuditingEnabled = false;
    @JsonProperty
    private final String lookupName;
    @JsonProperty
    private String tsColumn = "last_updated";
    @JsonProperty
    private final MissingLookupConfig missingLookupConfig;

    private Long lastUpdatedTime = -1L;

    @JsonProperty
    public String cacheActionRunnerName = "";

    private BaseCacheActionRunner cacheActionRunner = null;

    @JsonProperty
    private String overrideLookupServiceHosts = null;
    private List<String> overrideLookupServiceHostsList = null;


    @JsonCreator
    public RocksDBExtractionNamespace(@NotNull @JsonProperty(value = "namespace", required = true)
                                              String namespace,
                                      @NotNull @JsonProperty(value = "rocksDbInstanceHDFSPath", required = true) final String rocksDbInstanceHDFSPath,
                                      @NotNull @JsonProperty(value = "lookupAuditingHDFSPath", required = true) final String lookupAuditingHDFSPath,
                                      @Min(0) @JsonProperty(value = "pollPeriod", required = true)
                                              Period pollPeriod,
                                      @NotNull @JsonProperty(value = "kafkaTopic", required = false) final String kafkaTopic,
                                      @JsonProperty(value = "cacheEnabled", required = false) final boolean cacheEnabled,
                                      @JsonProperty(value = "lookupAuditingEnabled", required = false) final boolean lookupAuditingEnabled,
                                      @NotNull @JsonProperty(value = "lookupName", required = true) final String lookupName,
                                      @Nullable @JsonProperty(value = "tsColumn", required = false) final String tsColumn,
                                      @NotNull @JsonProperty(value = "missingLookupConfig", required = false) final MissingLookupConfig missingLookupConfig,
                                      @JsonProperty(value = "cacheActionRunner", required = false) final String cacheActionRunnerName,
                                      @JsonProperty(value = "overrideLookupServiceHosts", required = false) final String overrideLookupServiceHosts) {
        this.rocksDbInstanceHDFSPath = Preconditions.checkNotNull(rocksDbInstanceHDFSPath, "rocksDbInstanceHDFSPath");
        this.lookupAuditingHDFSPath = Preconditions.checkNotNull(lookupAuditingHDFSPath, "lookupAuditingHDFSPath");
        this.namespace = Preconditions.checkNotNull(namespace, "namespace");
        this.pollPeriod = Preconditions.checkNotNull(pollPeriod, "pollPeriod");
        this.kafkaTopic = kafkaTopic;
        this.missingLookupConfig = missingLookupConfig;
        this.cacheEnabled = cacheEnabled;
        this.lookupAuditingEnabled = lookupAuditingEnabled;
        this.lookupName = lookupName;
        this.tsColumn = tsColumn;

        //cacheActionRunner = "."
        try {
            if(StringUtils.isBlank(cacheActionRunnerName)) //no runner is passed, use Default Class String
                this.cacheActionRunnerName = CacheActionRunner.class.getName();
            else {
                //Check if the passed in runner is valid, else throw an exception to stop the program.
                Object actionRunner = Class.forName(cacheActionRunnerName).newInstance();
                Preconditions.checkArgument(actionRunner instanceof BaseCacheActionRunner,
                        "Passed in runner should be a CacheActionRunner, but got a " + cacheActionRunnerName + " of class " + actionRunner.getClass().getName());
                this.cacheActionRunnerName =  cacheActionRunnerName;
            }
            this.cacheActionRunner = BaseCacheActionRunner.class.cast(
                Class.forName(this.cacheActionRunnerName).newInstance());
        } catch (Throwable t) {
            LOG.error(t, "Found a blank or invalid CacheActionRunner, logging error and throwing Runtime ");
            throw new RuntimeException("Found invalid passed in CacheActionRunner with String " + cacheActionRunner, t);
        }

        //overrideLookupServiceHosts
        if(StringUtils.isBlank(overrideLookupServiceHosts)) {
            LOG.info("no input from overrideLookupServiceHosts");
            this.overrideLookupServiceHostsList = Collections.emptyList();
            this.overrideLookupServiceHosts = this.overrideLookupServiceHostsList.toString();
        } else {
            LOG.info("input overrideLookupServiceHosts: " + overrideLookupServiceHosts);
            this.overrideLookupServiceHostsList = parseOverrideLookupServiceHostsList(overrideLookupServiceHosts);
            this.overrideLookupServiceHosts = overrideLookupServiceHostsList.toString().replaceAll("\\s+","");
            LOG.info("valid overrideLookupServiceHosts: " + this.overrideLookupServiceHosts);
        }
    }

    public String getRocksDbInstanceHDFSPath() {
        return rocksDbInstanceHDFSPath;
    }

    public String getLookupAuditingHDFSPath() {
        return lookupAuditingHDFSPath;
    }

    //@Override
    public String getNamespace() {
        return namespace;
    }

    @Override
    public long getPollMs() {
        return pollPeriod.toStandardDuration().getMillis();
    }

    @Override
    public String getLookupName() {
        return lookupName;
    }

    public String getKafkaTopic() {
        return kafkaTopic;
    }

    public MissingLookupConfig getMissingLookupConfig() {
        return missingLookupConfig;
    }

    //@Override
    public boolean isCacheEnabled() {
        return cacheEnabled;
    }

    @Override
    public ExtractionNameSpaceSchemaType getType() {
        if (this.cacheActionRunner.flatBufferSupport()) {
           return ExtractionNameSpaceSchemaType.FlatBuffer;
        }
        return ExtractionNameSpaceSchemaType.Protobuf;
    }

    public boolean isLookupAuditingEnabled() {
        return lookupAuditingEnabled;
    }

    public Long getLastUpdatedTime() {
        return lastUpdatedTime;
    }

    public void setLastUpdatedTime(Long lastUpdatedTime) {
        this.lastUpdatedTime = lastUpdatedTime;
    }

    public String getTsColumn() {
        return tsColumn;
    }

    public String getCacheActionRunnerName() { return cacheActionRunnerName; }

    public BaseCacheActionRunner getCacheActionRunner() {
        return cacheActionRunner;
    }

    public String getOverrideLookupServiceHosts() {
        return overrideLookupServiceHosts;
    }

    @Override
    public List<String> getOverrideLookupServiceHostsList() {
        return overrideLookupServiceHostsList;
    }

    @Override
    public String toString() {
        return "RocksDBExtractionNamespace{" +
                "rocksDbInstanceHDFSPath='" + rocksDbInstanceHDFSPath + '\'' +
                ", lookupAuditingHDFSPath='" + lookupAuditingHDFSPath + '\'' +
                ", namespace='" + namespace + '\'' +
                ", pollPeriod=" + pollPeriod +
                ", kafkaTopic='" + kafkaTopic + '\'' +
                ", cacheEnabled=" + cacheEnabled +
                ", lookupAuditingEnabled=" + lookupAuditingEnabled +
                ", lookupName='" + lookupName + '\'' +
                ", tsColumn='" + tsColumn + '\'' +
                ", missingLookupConfig=" + missingLookupConfig +
                ", lastUpdatedTime=" + lastUpdatedTime +
                ", cacheActionRunner=" + cacheActionRunner +
                ", overrideLookupServiceHosts=" + overrideLookupServiceHosts +
                '}';
    }

    @Override
    public boolean equals(Object o) {
        if (this == o) return true;
        if (o == null || getClass() != o.getClass()) return false;
        RocksDBExtractionNamespace that = (RocksDBExtractionNamespace) o;
        return cacheEnabled == that.cacheEnabled &&
                lookupAuditingEnabled == that.lookupAuditingEnabled &&
                Objects.equals(rocksDbInstanceHDFSPath, that.rocksDbInstanceHDFSPath) &&
                Objects.equals(lookupAuditingHDFSPath, that.lookupAuditingHDFSPath) &&
                Objects.equals(namespace, that.namespace) &&
                Objects.equals(pollPeriod, that.pollPeriod) &&
                Objects.equals(kafkaTopic, that.kafkaTopic) &&
                Objects.equals(lookupName, that.lookupName) &&
                Objects.equals(tsColumn, that.tsColumn) &&
                Objects.equals(missingLookupConfig, that.missingLookupConfig) &&
                Objects.equals(cacheActionRunnerName, that.cacheActionRunnerName) &&
                Objects.equals(overrideLookupServiceHosts, that.overrideLookupServiceHosts);
    }

    @Override
    public int hashCode() {

        return Objects.hash(rocksDbInstanceHDFSPath,
                lookupAuditingHDFSPath,
                namespace,
                pollPeriod,
                kafkaTopic,
                cacheEnabled,
                lookupAuditingEnabled,
                lookupName,
                tsColumn,
                missingLookupConfig,
                cacheActionRunnerName,
                overrideLookupServiceHosts);
    }
}<|MERGE_RESOLUTION|>--- conflicted
+++ resolved
@@ -6,11 +6,7 @@
 import com.fasterxml.jackson.annotation.JsonProperty;
 import com.fasterxml.jackson.annotation.JsonTypeName;
 import com.google.common.base.Preconditions;
-<<<<<<< HEAD
 import com.yahoo.maha.maha_druid_lookups.server.lookup.namespace.entity.BaseCacheActionRunner;
-=======
-import org.apache.commons.validator.routines.UrlValidator;
->>>>>>> 6bd71dc0
 import org.apache.druid.java.util.common.logger.Logger;
 import com.yahoo.maha.maha_druid_lookups.server.lookup.namespace.entity.CacheActionRunner;
 import org.apache.commons.lang.StringUtils;
@@ -19,13 +15,8 @@
 import javax.annotation.Nullable;
 import javax.validation.constraints.Min;
 import javax.validation.constraints.NotNull;
-<<<<<<< HEAD
-=======
-
-import java.util.ArrayList;
 import java.util.Collections;
 import java.util.List;
->>>>>>> 6bd71dc0
 import java.util.Objects;
 
 @JsonTypeName("maharocksdb")
@@ -160,11 +151,8 @@
     }
 
     @Override
-    public ExtractionNameSpaceSchemaType getType() {
-        if (this.cacheActionRunner.flatBufferSupport()) {
-           return ExtractionNameSpaceSchemaType.FlatBuffer;
-        }
-        return ExtractionNameSpaceSchemaType.Protobuf;
+    public ExtractionNameSpaceSchemaType getSchemaType() {
+        return this.cacheActionRunner.getSchemaType();
     }
 
     public boolean isLookupAuditingEnabled() {
