--- conflicted
+++ resolved
@@ -17,21 +17,12 @@
 import scala.util.Try
 import scalaz.{NonEmptyList, Validation}
 
-<<<<<<< HEAD
-trait CuratorResult {
-  def requestResultTry: Try[RequestResult]
-  def requestModelReference: RequestModelResult
-}
-
-case class DefaultCuratorResult(requestResultTry: Try[RequestResult], requestModelReference: RequestModelResult) extends CuratorResult
-=======
 case class CuratorResult(curator: Curator
                          , curatorConfig: CuratorConfig
                          , requestResultTry: Try[RequestResult], requestModelReference: RequestModelResult)
 
 trait CuratorConfig
 object NoConfig extends CuratorConfig
->>>>>>> ca50292a
 
 trait Curator extends Ordered[Curator] {
   def name: String
@@ -106,10 +97,6 @@
             } else {
               requestModelValidator.validate(mahaRequestContext, requestModelResultTry.get)
               val requestResultTry = mahaService.processRequestModel(mahaRequestContext.registryName
-<<<<<<< HEAD
-                , requestModelResultTry.get.model, mahaRequestLogHelper)
-              return new Right[GeneralError, CuratorResult](DefaultCuratorResult(requestResultTry, requestModelResultTry.get))
-=======
                 , requestModelResultTry.get.model, mahaRequestLogBuilder)
               if(requestResultTry.isSuccess) {
                 mahaRequestLogBuilder.logSuccess()
@@ -119,7 +106,6 @@
                 mahaRequestLogBuilder.logFailed(t.getMessage)
                 return GeneralError.either(parRequestLabel, t.getMessage, t)
               }
->>>>>>> ca50292a
             }
           }
         }
