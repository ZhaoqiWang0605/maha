// Copyright 2017, Yahoo Holdings Inc.
// Licensed under the terms of the Apache License 2.0. Please see LICENSE file in project root for terms.
package com.yahoo.maha.service.example

import com.yahoo.maha.core.FilterOperation._
import com.yahoo.maha.core._
import com.yahoo.maha.core.dimension._
import com.yahoo.maha.core.fact._
import com.yahoo.maha.core.registry.{DimensionRegistrationFactory, FactRegistrationFactory, RegistryBuilder}
import com.yahoo.maha.core.request.{AsyncRequest, RequestType, SyncRequest}
import com.yahoo.maha.service.example.ExampleSchema.StudentSchema

/**
 * Created by pranavbhole on 09/06/17.
 */
class SampleFactSchemaRegistrationFactory extends FactRegistrationFactory {
  protected[this] def getMaxDaysWindow: Map[(RequestType, Grain), Int] = {
    val result = 20
    Map(
      (SyncRequest, DailyGrain) -> result, (AsyncRequest, DailyGrain) -> result,
      (SyncRequest, HourlyGrain) -> result, (AsyncRequest, HourlyGrain) -> result
    )
  }

  protected[this] def getMaxDaysLookBack: Map[(RequestType, Grain), Int] = {
    val result = 30
    Map(
      (SyncRequest, DailyGrain) -> result, (AsyncRequest, DailyGrain) -> result
    )
  }


  override def register(registry: RegistryBuilder): Unit = {
    ExampleSchema.register()

    def pubfactOracle: PublicFact = {
      ColumnContext.withColumnContext { implicit dc: ColumnContext =>
        import com.yahoo.maha.core.OracleExpression._
        Fact.newFact(
          "student_grade_sheet", DailyGrain, OracleEngine, Set(StudentSchema),
          Set(
            DimCol("class_id", IntType(), annotations = Set(ForeignKey("class")))
            , DimCol("student_id", IntType(), annotations = Set(ForeignKey("student")))
            , DimCol("section_id", IntType(3))
            , DimCol("year", IntType(3, (Map(1 -> "Freshman", 2 -> "Sophomore", 3 -> "Junior", 4 -> "Senior"), "Other")))
            , DimCol("comment", StrType(), annotations = Set(EscapingRequired))
            , DimCol("date", DateType())
            , DimCol("month", DateType())
            ),
          Set(
             FactCol("total_marks", IntType())
            ,FactCol("obtained_marks", IntType())
            ,OracleDerFactCol("Performance Factor", DecType(10,2), "{obtained_marks}" /- "{total_marks}")
          )
        )
      }
        .toPublicFact("student_performance",
          Set(
            PubCol("class_id", "Class ID", InEquality),
            PubCol("student_id", "Student ID", InEquality),
            PubCol("section_id", "Section ID", InEquality),
            PubCol("date", "Day", Equality),
            PubCol("month", "Month", InEquality),
            PubCol("year", "Year", Equality),
            PubCol("comment", "Remarks", InEqualityLike)
          ),
          Set(
            PublicFactCol("total_marks", "Total Marks", InBetweenEquality),
            PublicFactCol("obtained_marks", "Marks Obtained", InBetweenEquality),
            PublicFactCol("Performance Factor", "Performance Factor", InBetweenEquality)
          ),
          Set.empty,
          getMaxDaysWindow, getMaxDaysLookBack
        )
    }
    registry.register(pubfactOracle)

    /*
     student_performance with new revision, designed to test multi engine query
     Fact is stored in the druid and dimensions are stored in oracle (local h2-mode)
     */
    def pubfactDruid: PublicFact = {
      ColumnContext.withColumnContext { implicit dc: ColumnContext =>
        import com.yahoo.maha.core.DruidExpression._
        Fact.newFact(
          "student_grade_sheet", DailyGrain, DruidEngine, Set(StudentSchema),
          Set(
            DimCol("class_id", IntType(), annotations = Set(PrimaryKey))
            , DimCol("student_id", IntType(), annotations = Set(ForeignKey("student")))
            , DimCol("section_id", IntType(3))
            , DimCol("year", IntType(3, (Map(1 -> "Freshman", 2 -> "Sophomore", 3 -> "Junior", 4 -> "Senior"), "Other")))
            , DimCol("comment", StrType(), annotations = Set(EscapingRequired))
            , DimCol("date", DateType())
            , DimCol("month", DateType())
          ),
          Set(
            FactCol("total_marks", IntType())
            ,FactCol("obtained_marks", IntType())
            ,DruidDerFactCol("Performance Factor", DecType(10,2), "{obtained_marks}" /- "{total_marks}")
          )
        )
      }
        .toPublicFact("student_performance",
          Set(
            PubCol("class_id", "Class ID", InEquality),
            PubCol("student_id", "Student ID", InEquality),
            PubCol("section_id", "Section ID", InEquality),
            PubCol("date", "Day", Equality),
            PubCol("month", "Month", InEquality),
            PubCol("year", "Year", Equality),
            PubCol("comment", "Remarks", InEqualityLike)
          ),
          Set(
            PublicFactCol("total_marks", "Total Marks", InBetweenEquality),
            PublicFactCol("obtained_marks", "Marks Obtained", InBetweenEquality),
            PublicFactCol("Performance Factor", "Performance Factor", InBetweenEquality)
          ),
          Set.empty,
          getMaxDaysWindow, getMaxDaysLookBack, revision = 1, dimRevision = 0
        )
    }
    registry.register(pubfactDruid)
  }

}

class SampleDimensionSchemaRegistrationFactory extends DimensionRegistrationFactory {
  override def register(registry: RegistryBuilder): Unit = {
    val student_dim: PublicDimension = {
      ColumnContext.withColumnContext { implicit dc: ColumnContext =>
        Dimension.newDimension("student", OracleEngine, LevelTwo, Set(StudentSchema),
          Set(
            DimCol("id", IntType(), annotations = Set(PrimaryKey))
            , DimCol("name", StrType())
            , DimCol("department_id", IntType())
            , DimCol("admitted_year", IntType())
            , DimCol("status", StrType())
          )
          , Option(Map(AsyncRequest -> 400, SyncRequest -> 400))
          , schemaColMap = Map(StudentSchema -> "id")
<<<<<<< HEAD
          , annotations = Set(OracleAdvertiserHashPartitioning)
=======
          , annotations = Set(OracleHashPartitioning)
>>>>>>> 4225615f
        ).toPublicDimension("student","student",
          Set(
            PubCol("id", "Student ID", Equality)
            , PubCol("name", "Student Name", Equality)
            , PubCol("admitted_year", "Admitted Year", InEquality, hiddenFromJson = true)
            , PubCol("status", "Student Status", InEquality)
          ), highCardinalityFilters = Set(NotInFilter("Student Status", List("DELETED")))
        )
      }
    }

    val class_dim: PublicDimension = {
      ColumnContext.withColumnContext { implicit dc: ColumnContext =>
        Dimension.newDimension("class", OracleEngine, LevelOne, Set(StudentSchema),
          Set(
            DimCol("id", IntType(), annotations = Set(PrimaryKey))
            , DimCol("name", StrType())
            , DimCol("department_id", IntType())
            , DimCol("start_year", IntType())
            , DimCol("status", StrType())
          )
          , Option(Map(AsyncRequest -> 400, SyncRequest -> 400))
          , annotations = Set(OracleHashPartitioning)
        ).toPublicDimension("class","class",
          Set(
            PubCol("id", "Class ID", Equality)
            , PubCol("name", "Class Name", Equality)
            , PubCol("start_year", "Start Year", InEquality, hiddenFromJson = true)
            , PubCol("status", "Class Status", InEquality)
          ), highCardinalityFilters = Set(NotInFilter("Class Status", List("DELETED")))
        )
      }
    }
    registry.register(class_dim)
    registry.register(student_dim)
  }
}<|MERGE_RESOLUTION|>--- conflicted
+++ resolved
@@ -138,11 +138,7 @@
           )
           , Option(Map(AsyncRequest -> 400, SyncRequest -> 400))
           , schemaColMap = Map(StudentSchema -> "id")
-<<<<<<< HEAD
-          , annotations = Set(OracleAdvertiserHashPartitioning)
-=======
           , annotations = Set(OracleHashPartitioning)
->>>>>>> 4225615f
         ).toPublicDimension("student","student",
           Set(
             PubCol("id", "Student ID", Equality)
