// Copyright 2017, Yahoo Holdings Inc.
// Licensed under the terms of the Apache License 2.0. Please see LICENSE file in project root for terms.
package com.yahoo.maha.service

import com.yahoo.maha.core.bucketing.{BucketParams, UserInfo}
import com.yahoo.maha.core.request._
import com.yahoo.maha.jdbc.{Seq, _}
import com.yahoo.maha.parrequest2.future.ParRequest
import com.yahoo.maha.service.curators._
import com.yahoo.maha.service.example.ExampleSchema.StudentSchema
import com.yahoo.maha.service.utils.MahaRequestLogHelper
import org.joda.time.DateTime
import org.joda.time.format.DateTimeFormat
import org.scalatest.BeforeAndAfterAll

class RequestCoordinatorTest extends BaseMahaServiceTest with BeforeAndAfterAll {

  val today: String = DateTimeFormat.forPattern("yyyy-MM-dd").print(DateTime.now())
  val yesterday: String = DateTimeFormat.forPattern("yyyy-MM-dd").print(DateTime.now().minusDays(1))

  override def beforeAll(): Unit = {
    createTables()
    val insertSql = """INSERT INTO student_grade_sheet (year, section_id, student_id, class_id, total_marks, date, comment, month)
     VALUES (?, ?, ?, ?, ?, ?, ?, ?)"""

    val studentInsertSql =
      """INSERT INTO student (id, name, admitted_year, status, department_id)
        VALUES (?, ?, ?, ?, ?)"""

    val rows: List[Seq[Any]] = List(
      Seq(1, 100, 213, 200, 135, DateTimeFormat.forPattern("yyyy-MM-dd").print(DateTime.now().minusDays(9)), "some comment 1", today.toString),
      Seq(1, 100, 213, 198, 120, DateTimeFormat.forPattern("yyyy-MM-dd").print(DateTime.now().minusDays(10)), "some comment 2", today.toString),
      Seq(1, 500, 213, 197, 190, DateTimeFormat.forPattern("yyyy-MM-dd").print(DateTime.now().minusDays(10)), "some comment 3", today.toString),
      Seq(1, 100, 213, 200, 125, today.toString, "some comment 1", today.toString),
      Seq(1, 100, 213, 198, 180, yesterday.toString, "some comment 2", today.toString),
      Seq(1, 200, 213, 199, 175, today.toString, "some comment 3", today.toString)
    )

    val studentRows: List[Seq[Any]] = List(
      Seq(213, "Bryant", 2017, "ACTIVE", 54321)
    )

    rows.foreach {
      row =>
        val result = jdbcConnection.get.executeUpdate(insertSql, row)
        assert(result.isSuccess)
    }

    studentRows.foreach{
      row =>
        val result = jdbcConnection.get.executeUpdate(studentInsertSql, row)
        assert(result.isSuccess)
    }

    var count = 0
    jdbcConnection.get.queryForObject("select * from student_grade_sheet") {
      rs =>
        while (rs.next()) {
          count += 1
        }
    }
    assert(rows.size == count)
  }

  test("Test successful processing of Default curator") {

    val jsonRequest = s"""{
                          "cube": "student_performance",
                          "selectFields": [
                            {"field": "Student ID"},
                            {"field": "Class ID"},
                            {"field": "Section ID"},
                            {"field": "Total Marks"}
                          ],
                          "sortBy": [
                            {"field": "Total Marks", "order": "Desc"}
                          ],
                          "filterExpressions": [
                            {"field": "Day", "operator": "between", "from": "$fromDate", "to": "$toDate"},
                            {"field": "Student ID", "operator": "=", "value": "213"}
                          ]
                        }"""
    val reportingRequestResult = ReportingRequest.deserializeSyncWithFactBias(jsonRequest.getBytes, schema = StudentSchema)
    require(reportingRequestResult.isSuccess)
    val reportingRequest = reportingRequestResult.toOption.get

    val bucketParams = BucketParams(UserInfo("uid", isInternal = true))

    val mahaRequestContext = MahaRequestContext(REGISTRY,
      bucketParams,
      reportingRequest,
      jsonRequest.getBytes,
      Map.empty, "rid", "uid")
    val mahaRequestLogHelper = MahaRequestLogHelper(mahaRequestContext, mahaServiceConfig.mahaRequestLogWriter)

    val requestCoordinator: RequestCoordinator = DefaultRequestCoordinator(mahaService)

    val requestCoordinatorResult: RequestCoordinatorResult = requestCoordinator.execute(mahaRequestContext, mahaRequestLogHelper).right.get.get().right.get
    val defaultCuratorRequestResult: RequestResult = requestCoordinatorResult.successResults(DefaultCurator.name)

    val defaultExpectedSet = Set(
      "Row(Map(Student ID -> 0, Class ID -> 1, Section ID -> 2, Total Marks -> 3),ArrayBuffer(213, 200, 100, 125))",
      "Row(Map(Student ID -> 0, Class ID -> 1, Section ID -> 2, Total Marks -> 3),ArrayBuffer(213, 198, 100, 180))",
      "Row(Map(Student ID -> 0, Class ID -> 1, Section ID -> 2, Total Marks -> 3),ArrayBuffer(213, 199, 200, 175))"
    )

    var defaultCount = 0
    defaultCuratorRequestResult.queryPipelineResult.rowList.foreach( row => {
      println(row.toString)
      assert(defaultExpectedSet.contains(row.toString))
      defaultCount+=1
    })

    assert(defaultExpectedSet.size == defaultCount)
  }

  test("Test successful processing of Timeshift curator") {

    val jsonRequest = s"""{
                          "cube": "student_performance",
                          "curators" : {
                            "test-blah-curator": { "config": {}},
                            "test-blah_curator2": { "config": {}},
                            "timeshift" : {
                              "config" : {
                              }
                            }
                          },
                          "selectFields": [
                            {"field": "Student ID"},
                            {"field": "Class ID"},
                            {"field": "Section ID"},
                            {"field": "Total Marks"}
                          ],
                          "sortBy": [
                            {"field": "Total Marks", "order": "Desc"}
                          ],
                          "filterExpressions": [
                            {"field": "Day", "operator": "between", "from": "$fromDate", "to": "$toDate"},
                            {"field": "Student ID", "operator": "=", "value": "213"}
                          ]
                        }"""
    val reportingRequestResult = ReportingRequest.deserializeSyncWithFactBias(jsonRequest.getBytes, schema = StudentSchema)
    require(reportingRequestResult.isSuccess)
    val reportingRequest = ReportingRequest.enableDebug(reportingRequestResult.toOption.get)

    assert(reportingRequest.curatorJsonConfigMap.contains(TimeShiftCurator.name))
    val bucketParams = BucketParams(UserInfo("uid", isInternal = true))

    val requestCoordinator: RequestCoordinator = DefaultRequestCoordinator(mahaService)


    val mahaRequestContext = MahaRequestContext(REGISTRY,
      bucketParams,
      reportingRequest,
      jsonRequest.getBytes,
      Map.empty, "rid", "uid")
    val mahaRequestLogHelper = MahaRequestLogHelper(mahaRequestContext, mahaServiceConfig.mahaRequestLogWriter)

    val requestCoordinatorResult: RequestCoordinatorResult = requestCoordinator.execute(mahaRequestContext, mahaRequestLogHelper).right.get.get().right.get
    val timeShiftCuratorRequestResult: RequestResult = requestCoordinatorResult.successResults(TimeShiftCurator.name)

    val expectedSeq = IndexedSeq(
      "Row(Map(Total Marks Prev -> 4, Section ID -> 2, Total Marks Pct Change -> 5, Student ID -> 0, Total Marks -> 3, Class ID -> 1),ArrayBuffer(213, 199, 200, 175, 0, 100.0))",
      "Row(Map(Total Marks Prev -> 4, Section ID -> 2, Total Marks Pct Change -> 5, Student ID -> 0, Total Marks -> 3, Class ID -> 1),ArrayBuffer(213, 198, 100, 180, 120, 50.0))",
      "Row(Map(Total Marks Prev -> 4, Section ID -> 2, Total Marks Pct Change -> 5, Student ID -> 0, Total Marks -> 3, Class ID -> 1),ArrayBuffer(213, 200, 100, 125, 135, -7.41))"
    )

    var cnt = 0
    timeShiftCuratorRequestResult.queryPipelineResult.rowList.foreach( row => {
      println(row.toString)
      assert(expectedSeq(cnt) === row.toString)
      cnt+=1
    })

    assert(expectedSeq.size === cnt)
  }

  test("Test failure when processing of multiple curator when one is a singleton") {

    val jsonRequest = s"""{
                          "cube": "student_performance",
                          "curators" : {
                            "drilldown" : {
                              "config" : {
                                "dimension": "Section ID"
                              }
                            },
                            "timeshift" : {
                              "config" : {
                              }
                            }
                          },
                          "selectFields": [
                            {"field": "Student ID"},
                            {"field": "Class ID"},
                            {"field": "Section ID"},
                            {"field": "Total Marks"}
                          ],
                          "sortBy": [
                            {"field": "Total Marks", "order": "Desc"}
                          ],
                          "filterExpressions": [
                            {"field": "Day", "operator": "between", "from": "$fromDate", "to": "$toDate"},
                            {"field": "Student ID", "operator": "=", "value": "213"}
                          ]
                        }"""
    val reportingRequestResult = ReportingRequest.deserializeSyncWithFactBias(jsonRequest.getBytes, schema = StudentSchema)
    require(reportingRequestResult.isSuccess)
    val reportingRequest = ReportingRequest.enableDebug(reportingRequestResult.toOption.get)

    val bucketParams = BucketParams(UserInfo("uid", isInternal = true))

    val requestCoordinator: RequestCoordinator = DefaultRequestCoordinator(mahaService)


    val mahaRequestContext = MahaRequestContext(REGISTRY,
      bucketParams,
      reportingRequest,
      jsonRequest.getBytes,
      Map.empty, "rid", "uid")
    val mahaRequestLogHelper = MahaRequestLogHelper(mahaRequestContext, mahaServiceConfig.mahaRequestLogWriter)

    val requestCoordinatorResult: Either[RequestCoordinatorError, ParRequest[RequestCoordinatorResult]] = requestCoordinator.execute(mahaRequestContext, mahaRequestLogHelper)
    assert(requestCoordinatorResult.isLeft)
    assert(requestCoordinatorResult.left.get.message === "Singleton curators can only be requested by themselves but found TreeSet((drilldown,false), (timeshift,true))")

  }

  test("successfully return result when curator process returns error") {

    val jsonRequest = s"""{
                          "cube": "student_performance",
                          "curators" : {
                            "fail" : {
                              "config" : {
                              }
                            }
                          },
                          "selectFields": [
                            {"field": "Student ID"},
                            {"field": "Class ID"},
                            {"field": "Section ID"},
                            {"field": "Total Marks"}
                          ],
                          "sortBy": [
                            {"field": "Total Marks", "order": "Desc"}
                          ],
                          "filterExpressions": [
                            {"field": "Day", "operator": "between", "from": "$fromDate", "to": "$toDate"},
                            {"field": "Student ID", "operator": "=", "value": "213"}
                          ]
                        }"""
    val reportingRequestResult = ReportingRequest.deserializeSyncWithFactBias(jsonRequest.getBytes, schema = StudentSchema)
    require(reportingRequestResult.isSuccess)
    val reportingRequest = ReportingRequest.enableDebug(reportingRequestResult.toOption.get)

    val bucketParams = BucketParams(UserInfo("uid", isInternal = true))

    val requestCoordinator: RequestCoordinator = DefaultRequestCoordinator(mahaService)


    val mahaRequestContext = MahaRequestContext(REGISTRY,
      bucketParams,
      reportingRequest,
      jsonRequest.getBytes,
      Map.empty, "rid", "uid")
    val mahaRequestLogHelper = MahaRequestLogHelper(mahaRequestContext, mahaServiceConfig.mahaRequestLogWriter)

    val requestCoordinatorResult: RequestCoordinatorResult = requestCoordinator.execute(mahaRequestContext, mahaRequestLogHelper).right.get.get().right.get

    assert(requestCoordinatorResult.successResults.size === 1)
    assert(requestCoordinatorResult.successResults.contains(DefaultCurator.name))
    assert(requestCoordinatorResult.failureResults.size === 1)
    assert(requestCoordinatorResult.failureResults.contains(FailingCurator.name))
    assert(requestCoordinatorResult.failureResults(FailingCurator.name).error.message === "failed")
  }

  test("successfully return result when default curator process returns error") {

    val jsonRequest = s"""{
                          "cube": "student_performance",
                          "curators" : {
                            "fail" : {
                              "config" : {
                              }
                            }
                          },
                          "selectFields": [
                            {"field": "Student Blah"},
                            {"field": "Class ID"},
                            {"field": "Section ID"},
                            {"field": "Total Marks"}
                          ],
                          "sortBy": [
                            {"field": "Total Marks", "order": "Desc"}
                          ],
                          "filterExpressions": [
                            {"field": "Day", "operator": "between", "from": "$fromDate", "to": "$toDate"},
                            {"field": "Student ID", "operator": "=", "value": "213"}
                          ]
                        }"""
    val reportingRequestResult = ReportingRequest.deserializeSyncWithFactBias(jsonRequest.getBytes, schema = StudentSchema)
    require(reportingRequestResult.isSuccess)
    val reportingRequest = ReportingRequest.enableDebug(reportingRequestResult.toOption.get)

    val bucketParams = BucketParams(UserInfo("uid", isInternal = true))

    val requestCoordinator: RequestCoordinator = DefaultRequestCoordinator(mahaService)


    val mahaRequestContext = MahaRequestContext(REGISTRY,
      bucketParams,
      reportingRequest,
      jsonRequest.getBytes,
      Map.empty, "rid", "uid")
    val mahaRequestLogHelper = MahaRequestLogHelper(mahaRequestContext, mahaServiceConfig.mahaRequestLogWriter)

    val requestCoordinatorResult: Either[RequestCoordinatorError, ParRequest[RequestCoordinatorResult]] = requestCoordinator.execute(mahaRequestContext, mahaRequestLogHelper)
    assert(requestCoordinatorResult.isLeft)
    assert(requestCoordinatorResult.left.get.generalError.message === "requirement failed: ERROR_CODE:10005 Failed to find primary key alias for Student Blah")
  }

  test("Curator compare test") {
    val defaultCurator = new DefaultCurator()
    val timeShiftCurator = new TimeShiftCurator()
    assert(defaultCurator.compare(timeShiftCurator) == -1)
    assert(defaultCurator.compare(defaultCurator) == 0)
  }

  test("Test successful processing of Drilldown curator") {

    val jsonRequest = s"""{
                          "cube": "student_performance",
                          "curators" : {
                            "drilldown" : {
                              "config" : {
                                "dimension": "Remarks"
                              }
                            }
                          },
                          "selectFields": [
                            {"field": "Student ID"},
                            {"field": "Class ID"},
                            {"field": "Total Marks"}
                          ],
                          "sortBy": [
                            {"field": "Total Marks", "order": "Desc"}
                          ],
                          "filterExpressions": [
                            {"field": "Day", "operator": "between", "from": "$fromDate", "to": "$toDate"},
                            {"field": "Student ID", "operator": "=", "value": "213"}
                          ]
                        }"""
    val reportingRequestResult = ReportingRequest.deserializeSyncWithFactBias(jsonRequest.getBytes, schema = StudentSchema)
    require(reportingRequestResult.isSuccess)
    val reportingRequest = ReportingRequest.enableDebug(reportingRequestResult.toOption.get)

    val bucketParams = BucketParams(UserInfo("uid", isInternal = true))

    val requestCoordinator: RequestCoordinator = DefaultRequestCoordinator(mahaService)

    val mahaRequestContext = MahaRequestContext(REGISTRY,
      bucketParams,
      reportingRequest,
      jsonRequest.getBytes,
      Map.empty, "rid", "uid")
    val mahaRequestLogHelper = MahaRequestLogHelper(mahaRequestContext, mahaServiceConfig.mahaRequestLogWriter)

    val requestCoordinatorResult: RequestCoordinatorResult = requestCoordinator.execute(mahaRequestContext, mahaRequestLogHelper).right.get.get().right.get
    val defaultCuratorRequestResult: RequestResult = requestCoordinatorResult.successResults(DefaultCurator.name)
    val drillDownCuratorResult: RequestResult = requestCoordinatorResult.successResults(DrilldownCurator.name)
    val expectedSet = Set(
      "Row(Map(Remarks -> 0, Student ID -> 1, Total Marks -> 2),ArrayBuffer(some comment 1, 213, 125))",
      "Row(Map(Remarks -> 0, Student ID -> 1, Total Marks -> 2),ArrayBuffer(some comment 2, 213, 180))",
      "Row(Map(Remarks -> 0, Student ID -> 1, Total Marks -> 2),ArrayBuffer(some comment 3, 213, 175))"
    )

    var cnt = 0
    drillDownCuratorResult.queryPipelineResult.rowList.foreach( row => {
      println(row.toString)
      assert(expectedSet.contains(row.toString))
      cnt+=1
    })

    assert(expectedSet.size == cnt)
  }

  test("Test failed processing of Drilldown curator on non-existent DrillDown Dim") {

    val jsonRequest = s"""{
                          "cube": "student_performance",
                          "curators" : {
                            "drilldown" : {
                              "config" : {
                                "dimension": "Gender"
                              }
                            }
                          },
                          "selectFields": [
                            {"field": "Student ID"},
                            {"field": "Class ID"},
                            {"field": "Section ID"},
                            {"field": "Total Marks"}
                          ],
                          "sortBy": [
                            {"field": "Total Marks", "order": "Desc"}
                          ],
                          "filterExpressions": [
                            {"field": "Day", "operator": "between", "from": "$fromDate", "to": "$toDate"},
                            {"field": "Student ID", "operator": "=", "value": "213"}
                          ]
                        }"""
    val reportingRequestResult = ReportingRequest.deserializeSyncWithFactBias(jsonRequest.getBytes, schema = StudentSchema)
    require(reportingRequestResult.isSuccess)
    val reportingRequest = reportingRequestResult.toOption.get

    val bucketParams = BucketParams(UserInfo("uid", isInternal = true))

    val requestCoordinator: RequestCoordinator = DefaultRequestCoordinator(mahaService)

    val mahaRequestContext = MahaRequestContext(REGISTRY,
      bucketParams,
      reportingRequest,
      jsonRequest.getBytes,
      Map.empty, "rid", "uid")
    val mahaRequestLogHelper = MahaRequestLogHelper(mahaRequestContext, mahaServiceConfig.mahaRequestLogWriter)

    val requestCoordinatorResult: RequestCoordinatorResult = requestCoordinator.execute(mahaRequestContext, mahaRequestLogHelper).right.get.get().right.get
    val defaultCuratorRequestResult: RequestResult = requestCoordinatorResult.successResults(DefaultCurator.name)
    val drillDownCuratorError: CuratorError = requestCoordinatorResult.failureResults(DrilldownCurator.name)
    assert(drillDownCuratorError.error.message.contains("Gender"))
  }

  test("Test successful processing of TotalMetrics Curator") {

    val jsonRequest = s"""{
                          "cube": "student_performance",
                          "curators" : {
                            "totalmetrics" : {
                              "config" : {
                              }
                            }
                          },
                          "selectFields": [
                            {"field": "Student ID"},
                            {"field": "Class ID"},
                            {"field": "Section ID"},
                            {"field": "Total Marks"}
                          ],
                          "sortBy": [
                            {"field": "Total Marks", "order": "Desc"}
                          ],
                          "filterExpressions": [
                            {"field": "Day", "operator": "between", "from": "$fromDate", "to": "$toDate"},
                            {"field": "Student ID", "operator": "=", "value": "213"}
                          ]
                        }"""
    val reportingRequestResult = ReportingRequest.deserializeSyncWithFactBias(jsonRequest.getBytes, schema = StudentSchema)
    require(reportingRequestResult.isSuccess)
    val reportingRequest = reportingRequestResult.toOption.get

    val bucketParams = BucketParams(UserInfo("uid", isInternal = true))

    val requestCoordinator: RequestCoordinator = DefaultRequestCoordinator(mahaService)

    val mahaRequestContext = MahaRequestContext(REGISTRY,
      bucketParams,
      reportingRequest,
      jsonRequest.getBytes,
      Map.empty, "rid", "uid")
    val mahaRequestLogHelper = MahaRequestLogHelper(mahaRequestContext, mahaServiceConfig.mahaRequestLogWriter)

<<<<<<< HEAD
    val requestCoordinatorResult: RequestCoordinatorResult = requestCoordinator.execute(mahaRequestContext, mahaRequestLogHelper).right.get.get().right.get
    val defaultCuratorRequestResult: RequestResult = requestCoordinatorResult.successResults(DefaultCurator.name)
    val totalMetricsCuratorResult: RequestResult = requestCoordinatorResult.successResults(TotalMetricsCurator.name)
    val expectedSet = Set("Row(Map(Student ID -> 0, Total Marks -> 1),ArrayBuffer(213, 480))")

    var cnt = 0
    totalMetricsCuratorResult.queryPipelineResult.rowList.foreach( row => {
      println(row.toString)
      assert(expectedSet.contains(row.toString))
      cnt+=1
=======
    val requestCoordinatorResult: Either[GeneralError, RequestCoordinatorResult] = requestCoordinator.execute(mahaRequestContext, mahaRequestLogHelper)
    val totalMetricsCuratorResult: ParRequest[CuratorResult] = requestCoordinatorResult.right.get.resultMap(TotalMetricsCurator.name)

    val totalMetricsCuratorResultEither = totalMetricsCuratorResult.resultMap((t: CuratorResult) => t)
    totalMetricsCuratorResultEither.fold((t: GeneralError) => {
      fail(t.message)
    },(curatorResult: CuratorResult) => {
      assert(curatorResult.requestResultTry.isSuccess)
      val rowList = curatorResult.requestResultTry.get.queryPipelineResult.rowList
      assert(rowList.map(r=> r).size == 1)
      rowList.foreach {
        row=>
          assert(row.getValue("Total Marks")  == 480)
      }
>>>>>>> 75c19ddc
    })

    assert(expectedSet.size == cnt)
  }
}
<|MERGE_RESOLUTION|>--- conflicted
+++ resolved
@@ -471,33 +471,16 @@
       Map.empty, "rid", "uid")
     val mahaRequestLogHelper = MahaRequestLogHelper(mahaRequestContext, mahaServiceConfig.mahaRequestLogWriter)
 
-<<<<<<< HEAD
     val requestCoordinatorResult: RequestCoordinatorResult = requestCoordinator.execute(mahaRequestContext, mahaRequestLogHelper).right.get.get().right.get
     val defaultCuratorRequestResult: RequestResult = requestCoordinatorResult.successResults(DefaultCurator.name)
     val totalMetricsCuratorResult: RequestResult = requestCoordinatorResult.successResults(TotalMetricsCurator.name)
-    val expectedSet = Set("Row(Map(Student ID -> 0, Total Marks -> 1),ArrayBuffer(213, 480))")
+    val expectedSet = Set("Row(Map(Total Marks -> 0),ArrayBuffer(480))")
 
     var cnt = 0
     totalMetricsCuratorResult.queryPipelineResult.rowList.foreach( row => {
       println(row.toString)
       assert(expectedSet.contains(row.toString))
       cnt+=1
-=======
-    val requestCoordinatorResult: Either[GeneralError, RequestCoordinatorResult] = requestCoordinator.execute(mahaRequestContext, mahaRequestLogHelper)
-    val totalMetricsCuratorResult: ParRequest[CuratorResult] = requestCoordinatorResult.right.get.resultMap(TotalMetricsCurator.name)
-
-    val totalMetricsCuratorResultEither = totalMetricsCuratorResult.resultMap((t: CuratorResult) => t)
-    totalMetricsCuratorResultEither.fold((t: GeneralError) => {
-      fail(t.message)
-    },(curatorResult: CuratorResult) => {
-      assert(curatorResult.requestResultTry.isSuccess)
-      val rowList = curatorResult.requestResultTry.get.queryPipelineResult.rowList
-      assert(rowList.map(r=> r).size == 1)
-      rowList.foreach {
-        row=>
-          assert(row.getValue("Total Marks")  == 480)
-      }
->>>>>>> 75c19ddc
     })
 
     assert(expectedSet.size == cnt)
