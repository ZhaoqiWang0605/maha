--- conflicted
+++ resolved
@@ -5,23 +5,17 @@
 import java.io.Closeable
 import java.math.MathContext
 import java.nio.charset.StandardCharsets
-
 import com.google.common.cache.{CacheBuilder, CacheLoader}
 import com.ning.http.client.Response
 import com.yahoo.maha.core._
 import com.yahoo.maha.core.query._
 import com.yahoo.maha.core.query.druid.{DruidQuery, GroupByDruidQuery, TimeseriesDruidQuery, TopNDruidQuery}
 import grizzled.slf4j.Logging
-<<<<<<< HEAD
-=======
-import org.apache.http.HttpResponse
 import org.joda.time.DateTime
->>>>>>> fce2c739
 import org.joda.time.format.DateTimeFormatter
 import org.json4s.DefaultFormats
 import org.json4s.JsonAST._
 import org.json4s.jackson.JsonMethods._
-
 import scala.collection.concurrent.TrieMap
 import scala.util.{Failure, Try}
 
@@ -270,10 +264,13 @@
 
   override def close(): Unit = httpUtils.close()
 
-  def checkUncoveredIntervals(query : Query, response : Response) : Unit = {
+  def checkUncoveredIntervals(query : Query, response : Response, config: DruidQueryExecutorConfig) : Unit = {
     val requestModel = query.queryContext.requestModel
     val latestDate : DateTime = FilterDruid.getMaxDate(requestModel.utcTimeDayFilter, DailyGrain)
-    if(latestDate.isBeforeNow() && response.getHeaders().containsKey(DruidQueryExecutor.DRUID_RESPONSE_CONTEXT) && response.getHeader(DruidQueryExecutor.DRUID_RESPONSE_CONTEXT).contains(DruidQueryExecutor.UNCOVERED_INTERVAL_VALUE)){
+    if (latestDate.isBeforeNow()
+      && response.getHeaders().containsKey(DruidQueryExecutor.DRUID_RESPONSE_CONTEXT)
+      && response.getHeader(DruidQueryExecutor.DRUID_RESPONSE_CONTEXT).contains(DruidQueryExecutor.UNCOVERED_INTERVAL_VALUE)
+      && config.enableFallbackOnUncoveredIntervals) {
       val exception = new IllegalStateException("Druid data missing, identified in uncoveredIntervals")
       logger.error(s"uncoveredIntervals Found: ${response.getHeader(DruidQueryExecutor.DRUID_RESPONSE_CONTEXT)}")
       //throw exception // will add-back in a week, assuming few enough intervals are found.
@@ -297,17 +294,7 @@
           val result = Try {
             val response : Response= httpUtils.post(url,httpUtils.POST,headers,Some(query.asString))
 
-<<<<<<< HEAD
-            if (config.enableFallbackOnUncoveredIntervals
-              && response.getHeaders().containsKey(DruidQueryExecutor.DRUID_RESPONSE_CONTEXT)
-              && response.getHeader(DruidQueryExecutor.DRUID_RESPONSE_CONTEXT).contains(DruidQueryExecutor.UNCOVERED_INTERVAL_VALUE)) {
-              val exception = new IllegalStateException("Druid data missing, identified in uncoveredIntervals")
-              logger.error(s"uncoveredIntervals Found: ${response.getHeader(DruidQueryExecutor.DRUID_RESPONSE_CONTEXT)}")
-              throw exception
-            }
-=======
-            val temp = checkUncoveredIntervals(query, response)
->>>>>>> fce2c739
+            val temp = checkUncoveredIntervals(query, response, config)
 
             DruidQueryExecutor.parseJsonAndPopulateResultSet(query,response,rl,(fieldList:List[JField] ) =>{
               val indexName =irl.indexAlias
@@ -353,18 +340,7 @@
           val result = Try {
             val response = httpUtils.post(url,httpUtils.POST,headers,Some(query.asString))
 
-<<<<<<< HEAD
-            if (config.enableFallbackOnUncoveredIntervals
-                && response.getHeaders().containsKey(DruidQueryExecutor.DRUID_RESPONSE_CONTEXT)
-                && response.getHeader(DruidQueryExecutor.DRUID_RESPONSE_CONTEXT).contains(DruidQueryExecutor.UNCOVERED_INTERVAL_VALUE)) {
-              val exception = new IllegalStateException("Druid data missing, identified in uncoveredIntervals")
-              logger.error(s"uncoveredIntervals Found: ${response.getHeader(DruidQueryExecutor.DRUID_RESPONSE_CONTEXT)}")
-              throw exception
-            }
-
-=======
-            val temp = checkUncoveredIntervals(query, response)
->>>>>>> fce2c739
+            val temp = checkUncoveredIntervals(query, response, config)
 
             DruidQueryExecutor.parseJsonAndPopulateResultSet(query,response,rl,(fieldList: List[JField]) =>{
               rowList.newRow
