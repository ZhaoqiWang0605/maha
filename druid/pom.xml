<!-- Copyright 2017, Yahoo Holdings Inc.
     Licensed under the terms of the Apache License 2.0. Please see LICENSE file in project root for terms. -->
<project xmlns="http://maven.apache.org/POM/4.0.0" xmlns:xsi="http://www.w3.org/2001/XMLSchema-instance" xsi:schemaLocation="http://maven.apache.org/POM/4.0.0 http://maven.apache.org/xsd/maven-4.0.0.xsd">
    <modelVersion>4.0.0</modelVersion>

    <groupId>com.yahoo.maha</groupId>
    <artifactId>maha-druid-executor</artifactId>
    <packaging>jar</packaging>

    <parent>
        <groupId>com.yahoo.maha</groupId>
        <artifactId>maha-parent</artifactId>
<<<<<<< HEAD
        <version>5.129-SNAPSHOT</version>
=======
        <version>5.128-SNAPSHOT</version>
>>>>>>> 2ee8c393
    </parent>

    <name>maha druid executor</name>
    <url>http://maven.apache.org</url>

    <properties>
        <ning.version>1.9.40</ning.version>
    </properties>

    <dependencies>
        <dependency>
            <groupId>com.yahoo.maha</groupId>
            <artifactId>maha-core</artifactId>
            <version>${project.version}</version>
        </dependency>
        <dependency>
            <groupId>com.yahoo.maha</groupId>
            <artifactId>maha-core</artifactId>
            <version>${project.version}</version>
            <type>test-jar</type>
            <scope>test</scope>
        </dependency>
        <dependency>
            <groupId>org.apache.commons</groupId>
            <artifactId>commons-lang3</artifactId>
        </dependency>
        <dependency>
            <groupId>commons-io</groupId>
            <artifactId>commons-io</artifactId>
        </dependency>
        <dependency>
            <groupId>org.apache.httpcomponents</groupId>
            <artifactId>httpclient</artifactId>
        </dependency>
        <dependency>
            <groupId>com.google.guava</groupId>
            <artifactId>guava</artifactId>
        </dependency>
        <dependency>
            <groupId>joda-time</groupId>
            <artifactId>joda-time</artifactId>
        </dependency>
        <dependency>
            <groupId>org.scala-lang</groupId>
            <artifactId>scala-library</artifactId>
        </dependency>
        <dependency>
            <groupId>org.json4s</groupId>
            <artifactId>json4s-core_${scala.major.version}</artifactId>
        </dependency>
        <dependency>
            <groupId>org.json4s</groupId>
            <artifactId>json4s-jackson_${scala.major.version}</artifactId>
        </dependency>
        <dependency>
            <groupId>org.json4s</groupId>
            <artifactId>json4s-ext_${scala.major.version}</artifactId>
        </dependency>
        <dependency>
            <groupId>org.json4s</groupId>
            <artifactId>json4s-scalaz_${scala.major.version}</artifactId>
        </dependency>
        <dependency>
            <groupId>org.scalaz</groupId>
            <artifactId>scalaz-core_${scala.major.version}</artifactId>
        </dependency>
        <dependency>
            <groupId>com.fasterxml.jackson.core</groupId>
            <artifactId>jackson-core</artifactId>
        </dependency>
        <dependency>
            <groupId>com.fasterxml.jackson.core</groupId>
            <artifactId>jackson-databind</artifactId>
        </dependency>
        <dependency>
            <groupId>com.zaxxer</groupId>
            <artifactId>HikariCP</artifactId>
        </dependency>
        <dependency>
            <groupId>com.jsuereth</groupId>
            <artifactId>scala-arm_2.11</artifactId>
        </dependency>
        <dependency>
            <groupId>org.slf4j</groupId>
            <artifactId>slf4j-api</artifactId>
        </dependency>
        <dependency>
            <groupId>org.slf4j</groupId>
            <artifactId>jcl-over-slf4j</artifactId>
        </dependency>
        <dependency>
            <groupId>org.slf4j</groupId>
            <artifactId>log4j-over-slf4j</artifactId>
        </dependency>
        <dependency>
            <groupId>org.apache.logging.log4j</groupId>
            <artifactId>log4j-to-slf4j</artifactId>
        </dependency>
        <dependency>
            <groupId>org.clapper</groupId>
            <artifactId>grizzled-slf4j_2.11</artifactId>
        </dependency>
        <dependency>
            <groupId>ch.qos.logback</groupId>
            <artifactId>logback-classic</artifactId>
            <scope>test</scope>
        </dependency>
        <dependency>
            <groupId>org.scalatest</groupId>
            <artifactId>scalatest_${scala.major.version}</artifactId>
            <scope>test</scope>
        </dependency>
        <dependency>
            <groupId>junit</groupId>
            <artifactId>junit</artifactId>
            <scope>test</scope>
        </dependency>
        <dependency>
            <groupId>org.mockito</groupId>
            <artifactId>mockito-core</artifactId>
            <scope>test</scope>
        </dependency>
        <dependency>
            <groupId>com.h2database</groupId>
            <artifactId>h2</artifactId>
            <scope>test</scope>
        </dependency>
        <dependency>
            <groupId>com.ning</groupId>
            <artifactId>async-http-client</artifactId>
            <version>${ning.version}</version>
        </dependency>
        <dependency>
            <groupId>org.http4s</groupId>
            <artifactId>http4s-dsl_2.11</artifactId>
        </dependency>
        <dependency>
            <groupId>org.http4s</groupId>
            <artifactId>http4s-blaze-server_2.11</artifactId>
        </dependency>
        <dependency>
            <groupId>io.druid.extensions</groupId>
            <artifactId>druid-datasketches</artifactId>
            <version>${druid.version}</version>
        </dependency>
    </dependencies>

    <profiles>
        <profile>
            <id>release-profile</id>
            <activation>
                <activeByDefault>true</activeByDefault>
            </activation>
        </profile>
    </profiles>

    <build>
        <plugins>
            <plugin>
                <groupId>org.scoverage</groupId>
                <artifactId>scoverage-maven-plugin</artifactId>
            </plugin>
            <plugin>
                <groupId>net.alchim31.maven</groupId>
                <artifactId>scala-maven-plugin</artifactId>
            </plugin>
            <plugin>
                <groupId>org.scalatest</groupId>
                <artifactId>scalatest-maven-plugin</artifactId>
            </plugin>
            <plugin>
                <groupId>org.apache.maven.plugins</groupId>
                <artifactId>maven-jar-plugin</artifactId>
            </plugin>
            <plugin>
                <groupId>org.apache.maven.plugins</groupId>
                <artifactId>maven-source-plugin</artifactId>
            </plugin>
            <plugin>
                <groupId>org.apache.maven.plugins</groupId>
                <artifactId>maven-release-plugin</artifactId>
            </plugin>
        </plugins>
    </build>

  <distributionManagement>
    <repository>
      <id>bintray-maha-druid-executor-repo</id>
      <url>https://api.bintray.com/maven/yahoo/maven/maha-druid-executor/;publish=1</url>
    </repository>
  </distributionManagement>
</project><|MERGE_RESOLUTION|>--- conflicted
+++ resolved
@@ -10,11 +10,7 @@
     <parent>
         <groupId>com.yahoo.maha</groupId>
         <artifactId>maha-parent</artifactId>
-<<<<<<< HEAD
-        <version>5.129-SNAPSHOT</version>
-=======
-        <version>5.128-SNAPSHOT</version>
->>>>>>> 2ee8c393
+        <version>5.130-SNAPSHOT</version>
     </parent>
 
     <name>maha druid executor</name>
